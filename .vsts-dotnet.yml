--- conflicted
+++ resolved
@@ -115,11 +115,7 @@
         - name: VisualStudio.MajorVersion
           value: 17
         - name: VisualStudio.ChannelName
-<<<<<<< HEAD
-          value: 'int.d17.11'  # MSBuild's vs17.11 branch corresponds to this VS channel
-=======
           value: 'int.d17.12' # MSBuild's vs17.12 branch corresponds to this VS channel
->>>>>>> f7ab67b0
         - name: VisualStudio.DropName
           value: Products/$(System.TeamProject)/$(Build.Repository.Name)/$(Build.SourceBranchName)/$(Build.BuildNumber)
 
