<?xml version="1.0" encoding="utf-8"?>
<Dependencies>
  <ToolsetDependencies>
    <Dependency Name="Microsoft.DotNet.Arcade.Sdk" Version="6.0.0-beta.23221.7">
      <Uri>https://github.com/dotnet/arcade</Uri>
      <Sha>3d9c9a4d3d893e903bb3295fd5b55b8e40699888</Sha>
      <SourceBuild RepoName="arcade" ManagedOnly="true" />
    </Dependency>
    <Dependency Name="NuGet.Build.Tasks" Version="6.4.0-preview.3.74">
      <Uri>https://github.com/nuget/nuget.client</Uri>
      <Sha>d22c6743bf6237c39b98d5d680e06e6c33e97f1c</Sha>
    </Dependency>
    <Dependency Name="Microsoft.Net.Compilers.Toolset" Version="4.4.0-2.22458.3">
      <Uri>https://github.com/dotnet/roslyn</Uri>
      <Sha>85f9dbfea5955ec9cdad3417dba40034da74fb93</Sha>
    </Dependency>
    <Dependency Name="Microsoft.DotNet.XUnitExtensions" Version="6.0.0-beta.23221.7">
      <Uri>https://github.com/dotnet/arcade</Uri>
<<<<<<< HEAD
      <Sha>6812704fe5a1baead5da5c1c8bf723752ab728b5</Sha>
=======
      <Sha>3d9c9a4d3d893e903bb3295fd5b55b8e40699888</Sha>
>>>>>>> 6cfca54c
    </Dependency>
  </ToolsetDependencies>
</Dependencies><|MERGE_RESOLUTION|>--- conflicted
+++ resolved
@@ -16,11 +16,7 @@
     </Dependency>
     <Dependency Name="Microsoft.DotNet.XUnitExtensions" Version="6.0.0-beta.23221.7">
       <Uri>https://github.com/dotnet/arcade</Uri>
-<<<<<<< HEAD
-      <Sha>6812704fe5a1baead5da5c1c8bf723752ab728b5</Sha>
-=======
       <Sha>3d9c9a4d3d893e903bb3295fd5b55b8e40699888</Sha>
->>>>>>> 6cfca54c
     </Dependency>
   </ToolsetDependencies>
 </Dependencies>