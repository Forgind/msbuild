<?xml version="1.0" encoding="utf-8"?>
<Dependencies>
  <ProductDependencies>
    <!-- Intermediate is necessary for source build. -->
<<<<<<< HEAD
    <Dependency Name="Microsoft.SourceBuild.Intermediate.source-build-reference-packages" Version="9.0.0-alpha.1.24619.1">
      <Uri>https://github.com/dotnet/source-build-reference-packages</Uri>
      <Sha>e2b1d16fd66540b3a5813ec0ac1fd166688c3e0a</Sha>
=======
    <Dependency Name="Microsoft.SourceBuild.Intermediate.source-build-reference-packages" Version="9.0.0-alpha.1.25066.1">
      <Uri>https://github.com/dotnet/source-build-reference-packages</Uri>
      <Sha>93a3395781d30f69201367371c28cfc5005c0264</Sha>
>>>>>>> c456ec1b
      <SourceBuild RepoName="source-build-reference-packages" ManagedOnly="true" />
    </Dependency>
    <!-- Necessary for source-build. This allows the live version of the package to be used by source-build. -->
    <Dependency Name="System.CodeDom" Version="8.0.0">
      <Uri>https://dev.azure.com/dnceng/internal/_git/dotnet-runtime</Uri>
      <Sha>5535e31a712343a63f5d7d796cd874e563e5ac14</Sha>
    </Dependency>
    <!-- Necessary for source-build due to being a transitive dependency of System.Reflection.MetadataLoadContext.
      This allows the package to be retrieved from previously-source-built artifacts and flow in as dependencies
      of the packages produced by msbuild. -->
    <Dependency Name="System.Collections.Immutable" Version="8.0.0">
      <Uri>https://dev.azure.com/dnceng/internal/_git/dotnet-runtime</Uri>
      <Sha>5535e31a712343a63f5d7d796cd874e563e5ac14</Sha>
    </Dependency>
    <!-- Necessary for source-build. This allows the package to be retrieved from previously-source-built artifacts
      and flow in as dependencies of the packages produced by msbuild. -->
    <Dependency Name="System.Configuration.ConfigurationManager" Version="8.0.0">
      <Uri>https://dev.azure.com/dnceng/internal/_git/dotnet-runtime</Uri>
      <Sha>5535e31a712343a63f5d7d796cd874e563e5ac14</Sha>
    </Dependency>
    <!-- Necessary for source-build. This allows the package to be retrieved from previously-source-built artifacts
      and flow in as dependencies of the packages produced by msbuild. -->
    <Dependency Name="System.Reflection.Metadata" Version="8.0.0">
      <Uri>https://dev.azure.com/dnceng/internal/_git/dotnet-runtime</Uri>
      <Sha>5535e31a712343a63f5d7d796cd874e563e5ac14</Sha>
    </Dependency>
    <!-- Necessary for source-build. This allows the package to be retrieved from previously-source-built artifacts
      and flow in as dependencies of the packages produced by msbuild. -->
    <Dependency Name="System.Reflection.MetadataLoadContext" Version="8.0.0">
      <Uri>https://dev.azure.com/dnceng/internal/_git/dotnet-runtime</Uri>
      <Sha>5535e31a712343a63f5d7d796cd874e563e5ac14</Sha>
    </Dependency>
    <!-- Necessary for source-build. This allows the live version of the package to be used by source-build. -->
    <Dependency Name="System.Resources.Extensions" Version="8.0.0">
      <Uri>https://dev.azure.com/dnceng/internal/_git/dotnet-runtime</Uri>
      <Sha>5535e31a712343a63f5d7d796cd874e563e5ac14</Sha>
    </Dependency>
    <!-- Necessary for source-build. This allows the package to be retrieved from previously-source-built artifacts
      and flow in as dependencies of the packages produced by msbuild. -->
    <Dependency Name="System.Security.Cryptography.Pkcs" Version="8.0.0">
      <Uri>https://dev.azure.com/dnceng/internal/_git/dotnet-runtime</Uri>
      <Sha>5535e31a712343a63f5d7d796cd874e563e5ac14</Sha>
    </Dependency>
    <!-- Necessary for source-build. This allows the live version of the package to be used by source-build. -->
    <Dependency Name="System.Security.Cryptography.Xml" Version="8.0.0">
      <Uri>https://dev.azure.com/dnceng/internal/_git/dotnet-runtime</Uri>
      <Sha>5535e31a712343a63f5d7d796cd874e563e5ac14</Sha>
    </Dependency>
    <Dependency Name="System.Text.Json" Version="8.0.5">
      <Uri>https://dev.azure.com/dnceng/internal/_git/dotnet-runtime</Uri>
      <Sha>81cabf2857a01351e5ab578947c7403a5b128ad1</Sha>
    </Dependency>
    <Dependency Name="System.Threading.Tasks.Dataflow" Version="8.0.0">
      <Uri>https://dev.azure.com/dnceng/internal/_git/dotnet-runtime</Uri>
      <Sha>5535e31a712343a63f5d7d796cd874e563e5ac14</Sha>
    </Dependency>
    <Dependency Name="System.Threading.Channels" Version="8.0.0">
      <Uri>https://dev.azure.com/dnceng/internal/_git/dotnet-runtime</Uri>
      <Sha>5535e31a712343a63f5d7d796cd874e563e5ac14</Sha>
    </Dependency>
    <Dependency Name="System.Formats.Asn1" Version="8.0.1">
      <Uri>https://dev.azure.com/dnceng/internal/_git/dotnet-runtime</Uri>
      <Sha>2aade6beb02ea367fd97c4070a4198802fe61c03</Sha>
    </Dependency>
  </ProductDependencies>
  <ToolsetDependencies>
    <Dependency Name="Microsoft.DotNet.Arcade.Sdk" Version="9.0.0-beta.25065.2">
      <Uri>https://github.com/dotnet/arcade</Uri>
      <Sha>c4bbc67763bf0c5a868862df874079380e647d61</Sha>
    </Dependency>
    <!-- Intermediate is necessary for source build. -->
    <Dependency Name="Microsoft.SourceBuild.Intermediate.arcade" Version="9.0.0-beta.25065.2">
      <Uri>https://github.com/dotnet/arcade</Uri>
      <Sha>c4bbc67763bf0c5a868862df874079380e647d61</Sha>
      <SourceBuild RepoName="arcade" ManagedOnly="true" />
    </Dependency>
    <Dependency Name="Microsoft.DotNet.XliffTasks" Version="9.0.0-beta.25065.2">
      <Uri>https://github.com/dotnet/arcade</Uri>
      <Sha>c4bbc67763bf0c5a868862df874079380e647d61</Sha>
    </Dependency>
    <Dependency Name="NuGet.Build.Tasks" Version="6.13.0-rc.113">
      <Uri>https://github.com/nuget/nuget.client</Uri>
      <Sha>c4b26195ee5a77e70b2ea5fd50db87d6a9194c24</Sha>
    </Dependency>
    <Dependency Name="Microsoft.Net.Compilers.Toolset" Version="4.13.0-3.25057.3">
      <Uri>https://github.com/dotnet/roslyn</Uri>
      <Sha>911cf5f462960bdd01df1ea3c0d0c217b3c3838b</Sha>
    </Dependency>
    <Dependency Name="Microsoft.SourceBuild.Intermediate.roslyn" Version="4.13.0-3.25057.3">
      <Uri>https://github.com/dotnet/roslyn</Uri>
      <Sha>911cf5f462960bdd01df1ea3c0d0c217b3c3838b</Sha>
      <SourceBuild RepoName="roslyn" ManagedOnly="true" />
    </Dependency>
    <Dependency Name="Microsoft.DotNet.XUnitExtensions" Version="9.0.0-beta.25065.2">
      <Uri>https://github.com/dotnet/arcade</Uri>
      <Sha>c4bbc67763bf0c5a868862df874079380e647d61</Sha>
    </Dependency>
  </ToolsetDependencies>
</Dependencies><|MERGE_RESOLUTION|>--- conflicted
+++ resolved
@@ -2,15 +2,9 @@
 <Dependencies>
   <ProductDependencies>
     <!-- Intermediate is necessary for source build. -->
-<<<<<<< HEAD
-    <Dependency Name="Microsoft.SourceBuild.Intermediate.source-build-reference-packages" Version="9.0.0-alpha.1.24619.1">
-      <Uri>https://github.com/dotnet/source-build-reference-packages</Uri>
-      <Sha>e2b1d16fd66540b3a5813ec0ac1fd166688c3e0a</Sha>
-=======
     <Dependency Name="Microsoft.SourceBuild.Intermediate.source-build-reference-packages" Version="9.0.0-alpha.1.25066.1">
       <Uri>https://github.com/dotnet/source-build-reference-packages</Uri>
       <Sha>93a3395781d30f69201367371c28cfc5005c0264</Sha>
->>>>>>> c456ec1b
       <SourceBuild RepoName="source-build-reference-packages" ManagedOnly="true" />
     </Dependency>
     <!-- Necessary for source-build. This allows the live version of the package to be used by source-build. -->
