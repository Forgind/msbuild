--- conflicted
+++ resolved
@@ -4,14 +4,6 @@
   },
   "tools": {
     "dotnet": "6.0.200",
-<<<<<<< HEAD
-    "runtimes": {
-      "dotnet": [
-        "3.1.0"
-      ]
-    },
-=======
->>>>>>> 23c57cb1
     "vs": {
       "version": "17.0"
     }
