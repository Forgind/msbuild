{
  "sdk": {
    "allowPrerelease": true
  },
  "tools": {
    "dotnet": "9.0.100",
    "vs": {
      "version": "17.12.0"
    },
    "xcopy-msbuild": "17.12.0"
  },
  "msbuild-sdks": {
<<<<<<< HEAD
    "Microsoft.DotNet.Arcade.Sdk": "9.0.0-beta.24562.13"
=======
    "Microsoft.DotNet.Arcade.Sdk": "9.0.0-beta.24572.2"
>>>>>>> 646cd514
  }
}<|MERGE_RESOLUTION|>--- conflicted
+++ resolved
@@ -10,10 +10,6 @@
     "xcopy-msbuild": "17.12.0"
   },
   "msbuild-sdks": {
-<<<<<<< HEAD
-    "Microsoft.DotNet.Arcade.Sdk": "9.0.0-beta.24562.13"
-=======
     "Microsoft.DotNet.Arcade.Sdk": "9.0.0-beta.24572.2"
->>>>>>> 646cd514
   }
 }