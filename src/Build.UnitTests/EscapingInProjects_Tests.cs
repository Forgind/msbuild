--- conflicted
+++ resolved
@@ -23,11 +23,8 @@
 using Xunit.Abstractions;
 using Microsoft.Build.Shared;
 using Shouldly;
-<<<<<<< HEAD
-=======
 
 #nullable disable
->>>>>>> fb700f90
 
 namespace Microsoft.Build.UnitTests.EscapingInProjects_Tests
 {
@@ -740,11 +737,7 @@
                 </Project>
                 ");
 
-<<<<<<< HEAD
-                project.Build(logger).ShouldBeTrue(); // "Build failed.  See test output (Attachments in Azure Pipelines) for details"
-=======
                 project.Build(logger).ShouldBeTrue("Build failed.  See test output (Attachments in Azure Pipelines) for details");
->>>>>>> fb700f90
                 logger.AssertLogContains("[*]");
             }
             finally
