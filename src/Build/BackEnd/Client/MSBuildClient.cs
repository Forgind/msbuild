--- conflicted
+++ resolved
@@ -1,4 +1,4 @@
-﻿// Copyright (c) Microsoft. All rights reserved.
+// Copyright (c) Microsoft. All rights reserved.
 // Licensed under the MIT license. See LICENSE file in the project root for full license information.
 
 using System;
@@ -256,10 +256,6 @@
             string? useMSBuildServerEnvVarValue = Environment.GetEnvironmentVariable(Traits.UseMSBuildServerEnvVarName);
             try
             {
-<<<<<<< HEAD
-                Process msbuildProcess = LaunchNode(_exeLocation, string.Join(" ", msBuildServerOptions), _serverEnvironmentVariables);
-                CommunicationsUtilities.Trace("Server is launched with PID: {0}", msbuildProcess.Id);
-=======
                 // Disable MSBuild server for a child process, preventing an infinite recurson.
                 Environment.SetEnvironmentVariable(Traits.UseMSBuildServerEnvVarName, "");
 
@@ -267,7 +263,6 @@
                 CommunicationsUtilities.Trace("Starting Server...");
                 Process msbuildProcess = nodeLauncher.Start(_msbuildLocation, string.Join(" ", msBuildServerOptions));
                 CommunicationsUtilities.Trace("Server started with PID: {0}", msbuildProcess?.Id);
->>>>>>> b4a34827
             }
             catch (Exception ex)
             {
@@ -275,25 +270,7 @@
                 _exitResult.MSBuildClientExitType = MSBuildClientExitType.LaunchError;
                 return false;
             }
-<<<<<<< HEAD
-
-            return true;
-        }
-
-        private Process LaunchNode(string exeLocation, string msBuildServerArguments, Dictionary<string, string> serverEnvironmentVariables)
-        {
-            CommunicationsUtilities.Trace("Launching server node from {0} with arguments {1}", exeLocation, msBuildServerArguments);
-            ProcessStartInfo processStartInfo = new()
-            {
-                FileName = exeLocation,
-                Arguments = msBuildServerArguments,
-                UseShellExecute = false
-            };
-
-            foreach (var entry in serverEnvironmentVariables)
-=======
             finally
->>>>>>> b4a34827
             {
                 Environment.SetEnvironmentVariable(Traits.UseMSBuildServerEnvVarName, useMSBuildServerEnvVarValue);
             }
