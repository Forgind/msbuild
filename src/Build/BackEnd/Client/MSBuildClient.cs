﻿// Copyright (c) Microsoft. All rights reserved.
// Licensed under the MIT license. See LICENSE file in the project root for full license information.

using System;
using System.Collections;
using System.Collections.Generic;
using System.Diagnostics;
using System.Globalization;
using System.IO;
using System.IO.Pipes;
using System.Runtime.InteropServices;
using System.Threading;
using Microsoft.Build.BackEnd;
using Microsoft.Build.BackEnd.Client;
using Microsoft.Build.Eventing;
using Microsoft.Build.Exceptions;
using Microsoft.Build.Framework;
using Microsoft.Build.Internal;
using Microsoft.Build.Shared;
using Microsoft.Build.Shared.FileSystem;
using BackendNativeMethods = Microsoft.Build.BackEnd.NativeMethods;
using NativeMethods = Microsoft.Build.BackEnd.NativeMethods;

#nullable disable

namespace Microsoft.Build.Execution
{
    /// <summary>
    /// This class is the public entry point for executing builds in msbuild server.
    /// It processes command-line arguments and invokes the build engine.
    /// </summary>
    public sealed class MSBuildClient
    {
        /// <summary>
        /// The build inherits all the environment variables from the client process.
        /// This property allows to add extra environment variables or reset some of the existing ones.
        /// </summary>
        private readonly Dictionary<string, string> _serverEnvironmentVariables;

        /// <summary>
        /// Location of executable file to launch the server process. That should be either dotnet.exe or MSBuild.exe location.
        /// </summary>
        private readonly string _exeLocation;

        /// <summary>
        /// Location of dll file to launch the server process if needed. Empty if executable is msbuild.exe and not empty if dotnet.exe.
        /// </summary>
        private readonly string _dllLocation;

        /// <summary>
        /// The MSBuild client execution result.
        /// </summary>
        private readonly MSBuildClientExitResult _exitResult;

        /// <summary>
        /// Whether MSBuild server finished the build.
        /// </summary>
        private bool _buildFinished = false;

        /// <summary>
        /// Handshake between server and client.
        /// </summary>
        private readonly ServerNodeHandshake _handshake;

        /// <summary>
        /// The named pipe name for client-server communication.
        /// </summary>
        private readonly string _pipeName;

        /// <summary>
        /// The named pipe stream for client-server communication.
        /// </summary>
        private readonly NamedPipeClientStream _nodeStream;

        /// <summary>
        /// A way to cache a byte array when writing out packets
        /// </summary>
        private readonly MemoryStream _packetMemoryStream;

        /// <summary>
        /// A binary writer to help write into <see cref="_packetMemoryStream"/>
        /// </summary>
        private readonly BinaryWriter _binaryWriter;

        /// <summary>
        /// Used to estimate the size of the build with an ETW trace.
        /// </summary>
        private int _numConsoleWritePackets;
        private long _sizeOfConsoleWritePackets;

        /// <summary>
        /// Public constructor with parameters.
        /// </summary>
        /// <param name="exeLocation">Location of executable file to launch the server process.
        /// That should be either dotnet.exe or MSBuild.exe location.</param>
        /// <param name="dllLocation">Location of dll file to launch the server process if needed.
        /// Empty if executable is msbuild.exe and not empty if dotnet.exe.</param>
        public MSBuildClient(string exeLocation, string dllLocation)
        {
            _serverEnvironmentVariables = new();
            _exitResult = new();

            // dll & exe locations
            _exeLocation = exeLocation;
            _dllLocation = dllLocation;

            // Client <-> Server communication stream
            _handshake = GetHandshake();
            _pipeName = OutOfProcServerNode.GetPipeName(_handshake);
            _nodeStream = new NamedPipeClientStream(".", _pipeName, PipeDirection.InOut, PipeOptions.Asynchronous
#if FEATURE_PIPEOPTIONS_CURRENTUSERONLY
                                                                         | PipeOptions.CurrentUserOnly
#endif
            );

            _packetMemoryStream = new MemoryStream();
            _binaryWriter = new BinaryWriter(_packetMemoryStream);
        }

        /// <summary>
        /// Orchestrates the execution of the build on the server,
        /// responsible for client-server communication.
        /// </summary>
        /// <param name="commandLine">The command line to process. The first argument
        /// on the command line is assumed to be the name/path of the executable, and
        /// is ignored.</param>
        /// <param name="cancellationToken">Cancellation token.</param>
        /// <returns>A value of type <see cref="MSBuildClientExitResult"/> that indicates whether the build succeeded,
        /// or the manner in which it failed.</returns>
        public MSBuildClientExitResult Execute(string commandLine, CancellationToken cancellationToken)
        {
            CommunicationsUtilities.Trace("Executing build with command line '{0}'", commandLine);
            string serverRunningMutexName = OutOfProcServerNode.GetRunningServerMutexName(_handshake);
            string serverBusyMutexName = OutOfProcServerNode.GetBusyServerMutexName(_handshake);

            // Start server it if is not running.
            bool serverIsAlreadyRunning = ServerNamedMutex.WasOpen(serverRunningMutexName);
            if (!serverIsAlreadyRunning)
            {
                CommunicationsUtilities.Trace("Server was not running. Starting server now.");
                if (!TryLaunchServer())
                {
                    return _exitResult;
                }
            }

            // Check that server is not busy.
            var serverWasBusy = ServerNamedMutex.WasOpen(serverBusyMutexName);
            if (serverWasBusy)
            {
                CommunicationsUtilities.Trace("Server is busy, falling back to former behavior.");
                _exitResult.MSBuildClientExitType = MSBuildClientExitType.ServerBusy;
                return _exitResult;
            }

            // Connect to server.
            if (!TryConnectToServer(serverIsAlreadyRunning ? 1_000 : 20_000))
            {
                CommunicationsUtilities.Trace("Failure to connect to a server.");
                _exitResult.MSBuildClientExitType = MSBuildClientExitType.ConnectionError;
                return _exitResult;
            }

            // Send build command.
            // Let's send it outside the packet pump so that we easier and quicker deal with possible issues with connection to server.
            MSBuildEventSource.Log.MSBuildServerBuildStart(commandLine);
            if (!TrySendBuildCommand(commandLine))
            {
                CommunicationsUtilities.Trace("Failure to connect to a server.");
                _exitResult.MSBuildClientExitType = MSBuildClientExitType.ConnectionError;
                return _exitResult;
            }

            _numConsoleWritePackets = 0;
            _sizeOfConsoleWritePackets = 0;

            try
            {
                // Start packet pump
                using MSBuildClientPacketPump packetPump = new(_nodeStream);

                packetPump.RegisterPacketHandler(NodePacketType.ServerNodeConsoleWrite, ServerNodeConsoleWrite.FactoryForDeserialization, packetPump);
                packetPump.RegisterPacketHandler(NodePacketType.ServerNodeBuildResult, ServerNodeBuildResult.FactoryForDeserialization, packetPump);
                packetPump.Start();

                WaitHandle[] waitHandles =
                {
                    cancellationToken.WaitHandle,
                    packetPump.PacketPumpErrorEvent,
                    packetPump.PacketReceivedEvent
                };

                if (NativeMethodsShared.IsWindows)
                {
                    SupportVT100();
                }

                while (!_buildFinished)
                {
                    int index = WaitHandle.WaitAny(waitHandles);
                    switch (index)
                    {
                        case 0:
                            HandleCancellation();
                            break;

                        case 1:
                            HandlePacketPumpError(packetPump);
                            break;

                        case 2:
                            while (packetPump.ReceivedPacketsQueue.TryDequeue(out INodePacket packet) &&
                                   !_buildFinished &&
                                   !cancellationToken.IsCancellationRequested)
                            {
                                if (packet != null)
                                {
                                    HandlePacket(packet);
                                }
                            }

                            break;
                    }
                }
            }
            catch (Exception ex)
            {
                CommunicationsUtilities.Trace("MSBuild client error: problem during packet handling occurred: {0}.", ex);
                _exitResult.MSBuildClientExitType = MSBuildClientExitType.Unexpected;
            }

            MSBuildEventSource.Log.MSBuildServerBuildStop(commandLine, _numConsoleWritePackets, _sizeOfConsoleWritePackets, _exitResult.MSBuildClientExitType.ToString(), _exitResult.MSBuildAppExitTypeString);
            CommunicationsUtilities.Trace("Build finished.");
            return _exitResult;
        }

        private void SupportVT100()
        {
            IntPtr stdOut = NativeMethodsShared.GetStdHandle(NativeMethodsShared.STD_OUTPUT_HANDLE);
            if (NativeMethodsShared.GetConsoleMode(stdOut, out uint consoleMode))
            {
                consoleMode |= NativeMethodsShared.ENABLE_VIRTUAL_TERMINAL_PROCESSING | NativeMethodsShared.DISABLE_NEWLINE_AUTO_RETURN;
                NativeMethodsShared.SetConsoleMode(stdOut, consoleMode);
            }
        }

        private void SendCancelCommand(NamedPipeClientStream nodeStream) => throw new NotImplementedException();

        /// <summary>
        /// Launches MSBuild server. 
        /// </summary>
        /// <returns> Whether MSBuild server was started successfully.</returns>
        private bool TryLaunchServer()
        {
            string serverLaunchMutexName = $@"Global\server-launch-{_handshake.ComputeHash()}";
            using var serverLaunchMutex = ServerNamedMutex.OpenOrCreateMutex(serverLaunchMutexName, out bool mutexCreatedNew);
            if (!mutexCreatedNew)
            {
                // Some other client process launching a server and setting a build request for it. Fallback to usual msbuild app build.
                CommunicationsUtilities.Trace("Another process launching the msbuild server, falling back to former behavior.");
                _exitResult.MSBuildClientExitType = MSBuildClientExitType.ServerBusy;
                return false;
            }

            // Temporary hack
            string[] msBuildServerOptions = new string[] {
                // _dllLocation,
                "/nologo",
                "/nodemode:8"
            };

            string msbuildLocation;
            if (string.IsNullOrEmpty(_dllLocation))
            {
                msbuildLocation = _exeLocation;
            }
            else
            {
                msbuildLocation = _dllLocation;
            }

            try
            {
                Process msbuildProcess = LaunchNode(msbuildLocation, string.Join(" ", msBuildServerOptions), _serverEnvironmentVariables);
                CommunicationsUtilities.Trace("Server is launched with PID: {0}", msbuildProcess?.Id);
            }
            catch (Exception ex)
            {
                CommunicationsUtilities.Trace("Failed to launch the msbuild server: {0}", ex);
                _exitResult.MSBuildClientExitType = MSBuildClientExitType.LaunchError;
                return false;
            }

            return true;
        }

        /* 

                private Process? LaunchNode(string exeLocation, string msBuildServerArguments, Dictionary<string, string> serverEnvironmentVariables)
                {
                    CommunicationsUtilities.Trace("Launching server node from {0} with arguments {1}", exeLocation, msBuildServerArguments);

                    BackendNativeMethods.STARTUP_INFO startInfo = new();
                    startInfo.cb = Marshal.SizeOf<BackendNativeMethods.STARTUP_INFO>();

                    // Null out the process handles so that the parent process does not wait for the child process
                    // to exit before it can exit.
                    uint creationFlags = 0;
                    if (Traits.Instance.EscapeHatches.EnsureStdOutForChildNodesIsPrimaryStdout)
                    {
                        creationFlags = BackendNativeMethods.NORMALPRIORITYCLASS;
                    }

                    if (!NativeMethodsShared.IsWindows)
                    {
                        ProcessStartInfo processStartInfo = new()
                        {
                            FileName = exeLocation,
                            Arguments = msBuildServerArguments,
                            UseShellExecute = false
                        };

                        foreach (var entry in serverEnvironmentVariables)
                        {
                            processStartInfo.Environment[entry.Key] = entry.Value;
                        }

                        // We remove env to enable MSBuild Server that might be equal to 1, so we do not get an infinite recursion here.
                        processStartInfo.Environment[Traits.UseMSBuildServerEnvVarName] = "0";

                        processStartInfo.CreateNoWindow = true;
                        processStartInfo.UseShellExecute = false;

                        // Redirect the streams of worker nodes so that this MSBuild.exe's
                        // parent doesn't wait on idle worker nodes to close streams
                        // after the build is complete.
                        processStartInfo.RedirectStandardInput = true;
                        processStartInfo.RedirectStandardOutput = true;
                        processStartInfo.RedirectStandardError = true;

                        Process? process = null;
                        try
                        {
                            process = Process.Start(processStartInfo);
                        }
                        catch (Exception ex)
                        {
                            CommunicationsUtilities.Trace
                               (
                                   "Failed to launch server node from {0}. CommandLine: {1}" + Environment.NewLine + "{2}",
                                   exeLocation,
                                   msBuildServerArguments,
                                   ex.ToString()
                               );

                            throw new NodeFailedToLaunchException(ex);
                        }

                        CommunicationsUtilities.Trace("Successfully launched server node with PID {0}", process?.Id);
                        return process;
                    }
                    else
                    {
                        // TODO: IT DOES NOT USE EXTRA ENV VARIABLES!!!

                        BackendNativeMethods.PROCESS_INFORMATION processInfo = new();
                        BackendNativeMethods.SECURITY_ATTRIBUTES processSecurityAttributes = new();
                        BackendNativeMethods.SECURITY_ATTRIBUTES threadSecurityAttributes = new();
                        processSecurityAttributes.nLength = Marshal.SizeOf<BackendNativeMethods.SECURITY_ATTRIBUTES>();
                        threadSecurityAttributes.nLength = Marshal.SizeOf<BackendNativeMethods.SECURITY_ATTRIBUTES>();

                        bool result = false;
                        try
                        {
                            Environment.SetEnvironmentVariable(Traits.UseMSBuildServerEnvVarName, "0");
                            result = BackendNativeMethods.CreateProcess
                           (
                               exeLocation,
                               msBuildServerArguments,
                               ref processSecurityAttributes,
                               ref threadSecurityAttributes,
                               false,
                               creationFlags,
                               BackendNativeMethods.NullPtr,
                               null,
                               ref startInfo,
                               out processInfo
                           );
                        }
                        finally
                        {
                            Environment.SetEnvironmentVariable(Traits.UseMSBuildServerEnvVarName, "1");
                        }


                        if (!result)
                        {
                            // Creating an instance of this exception calls GetLastWin32Error and also converts it to a user-friendly string.
                            System.ComponentModel.Win32Exception e = new System.ComponentModel.Win32Exception();

                            CommunicationsUtilities.Trace
                                (
                                    "Failed to launch node from {0}. System32 Error code {1}. Description {2}. CommandLine: {2}",
                                    exeLocation,
                                    e.NativeErrorCode.ToString(CultureInfo.InvariantCulture),
                                    e.Message,
                                    msBuildServerArguments
                                );

                            throw new NodeFailedToLaunchException(e.NativeErrorCode.ToString(CultureInfo.InvariantCulture), e.Message);
                        }

                        int childProcessId = processInfo.dwProcessId;

                        if (processInfo.hProcess != IntPtr.Zero && processInfo.hProcess != NativeMethods.InvalidHandle)
                        {
                            NativeMethodsShared.CloseHandle(processInfo.hProcess);
                        }

                        if (processInfo.hThread != IntPtr.Zero && processInfo.hThread != NativeMethods.InvalidHandle)
                        {
                            NativeMethodsShared.CloseHandle(processInfo.hThread);
                        }

                        CommunicationsUtilities.Trace("Successfully launched server node with PID {0}", childProcessId);
                        return Process.GetProcessById(childProcessId);
                    } 
                }
        */


#if RUNTIME_TYPE_NETCORE || MONO
        private static string CurrentHost;
#endif

        /// <summary>
        /// Identify the .NET host of the current process.
        /// </summary>
        /// <returns>The full path to the executable hosting the current process, or null if running on Full Framework on Windows.</returns>
        private static string GetCurrentHost()
<<<<<<< HEAD
        {
#if RUNTIME_TYPE_NETCORE || MONO
            if (CurrentHost == null)
            {
                string dotnetExe = Path.Combine(FileUtilities.GetFolderAbove(BuildEnvironmentHelper.Instance.CurrentMSBuildToolsDirectory, 2),
                    NativeMethodsShared.IsWindows ? "dotnet.exe" : "dotnet");
                if (File.Exists(dotnetExe))
                {
                    CurrentHost = dotnetExe;
                }
                else
                {
                    using (Process currentProcess = Process.GetCurrentProcess())
                    {
                        CurrentHost = currentProcess.MainModule.FileName;
                    }
                }
            }

            return CurrentHost;
#else
            return null;
#endif
        }

        private Process LaunchNode(string msbuildLocation, string commandLineArgs, Dictionary<string, string> serverEnvironmentVariables)
        {
            // Should always have been set already.
            ErrorUtilities.VerifyThrowInternalLength(msbuildLocation, nameof(msbuildLocation));

            if (!FileSystems.Default.FileExists(msbuildLocation))
            {
                throw new BuildAbortedException(ResourceUtilities.FormatResourceStringStripCodeAndKeyword("CouldNotFindMSBuildExe", msbuildLocation));
            }

            // Repeat the executable name as the first token of the command line because the command line
            // parser logic expects it and will otherwise skip the first argument
            commandLineArgs = $"\"{msbuildLocation}\" {commandLineArgs}";

            BackendNativeMethods.STARTUP_INFO startInfo = new();
            startInfo.cb = Marshal.SizeOf<BackendNativeMethods.STARTUP_INFO>();

            // Null out the process handles so that the parent process does not wait for the child process
            // to exit before it can exit.
            uint creationFlags = 0;
            if (Traits.Instance.EscapeHatches.EnsureStdOutForChildNodesIsPrimaryStdout)
            {
                creationFlags = BackendNativeMethods.NORMALPRIORITYCLASS;
            };

            if (String.IsNullOrEmpty(Environment.GetEnvironmentVariable("MSBUILDNODEWINDOW")))
            {
                if (!Traits.Instance.EscapeHatches.EnsureStdOutForChildNodesIsPrimaryStdout)
                {
                    // Redirect the streams of worker nodes so that this MSBuild.exe's
                    // parent doesn't wait on idle worker nodes to close streams
                    // after the build is complete.
                    startInfo.hStdError = BackendNativeMethods.InvalidHandle;
                    startInfo.hStdInput = BackendNativeMethods.InvalidHandle;
                    startInfo.hStdOutput = BackendNativeMethods.InvalidHandle;
                    startInfo.dwFlags = BackendNativeMethods.STARTFUSESTDHANDLES;
                    creationFlags |= BackendNativeMethods.CREATENOWINDOW;
                }
            }
            else
            {
                creationFlags |= BackendNativeMethods.CREATE_NEW_CONSOLE;
            }

            CommunicationsUtilities.Trace("Launching node from {0}", msbuildLocation);

            string exeName = msbuildLocation;

#if RUNTIME_TYPE_NETCORE || MONO
            // Mono automagically uses the current mono, to execute a managed assembly
            if (!NativeMethodsShared.IsMono)
            {
                // Run the child process with the same host as the currently-running process.
                exeName = GetCurrentHost();
=======
        {
#if RUNTIME_TYPE_NETCORE || MONO
            if (CurrentHost == null)
            {
                string dotnetExe = Path.Combine(FileUtilities.GetFolderAbove(BuildEnvironmentHelper.Instance.CurrentMSBuildToolsDirectory, 2),
                    NativeMethodsShared.IsWindows ? "dotnet.exe" : "dotnet");
                if (File.Exists(dotnetExe))
                {
                    CurrentHost = dotnetExe;
                }
                else
                {
                    using (Process currentProcess = Process.GetCurrentProcess())
                    {
                        CurrentHost = currentProcess.MainModule.FileName;
                    }
                }
            }

            return CurrentHost;
#else
            return null;
#endif
        }

        private Process LaunchNode(string msbuildLocation, string commandLineArgs, Dictionary<string, string> serverEnvironmentVariables)
        {
            // Should always have been set already.
            ErrorUtilities.VerifyThrowInternalLength(msbuildLocation, nameof(msbuildLocation));

            if (!FileSystems.Default.FileExists(msbuildLocation))
            {
                throw new BuildAbortedException(ResourceUtilities.FormatResourceStringStripCodeAndKeyword("CouldNotFindMSBuildExe", msbuildLocation));
>>>>>>> 3512dc27
            }
#endif

            if (!NativeMethodsShared.IsWindows)
            {
                ProcessStartInfo processStartInfo = new ProcessStartInfo();
                processStartInfo.FileName = exeName;
                processStartInfo.Arguments = commandLineArgs;
                if (!Traits.Instance.EscapeHatches.EnsureStdOutForChildNodesIsPrimaryStdout)
                {
                    // Redirect the streams of worker nodes so that this MSBuild.exe's
                    // parent doesn't wait on idle worker nodes to close streams
                    // after the build is complete.
                    processStartInfo.RedirectStandardInput = true;
                    processStartInfo.RedirectStandardOutput = true;
                    processStartInfo.RedirectStandardError = true;
                    processStartInfo.CreateNoWindow = (creationFlags | BackendNativeMethods.CREATENOWINDOW) == BackendNativeMethods.CREATENOWINDOW;
                }
                processStartInfo.UseShellExecute = false;

<<<<<<< HEAD
=======
            // Repeat the executable name as the first token of the command line because the command line
            // parser logic expects it and will otherwise skip the first argument
            commandLineArgs = $"\"{msbuildLocation}\" {commandLineArgs}";

            BackendNativeMethods.STARTUP_INFO startInfo = new();
            startInfo.cb = Marshal.SizeOf<BackendNativeMethods.STARTUP_INFO>();
>>>>>>> 3512dc27

            // Null out the process handles so that the parent process does not wait for the child process
            // to exit before it can exit.
            uint creationFlags = 0;
            if (Traits.Instance.EscapeHatches.EnsureStdOutForChildNodesIsPrimaryStdout)
            {
                creationFlags = BackendNativeMethods.NORMALPRIORITYCLASS;
            }

<<<<<<< HEAD
=======
            if (String.IsNullOrEmpty(Environment.GetEnvironmentVariable("MSBUILDNODEWINDOW")))
            {
                if (!Traits.Instance.EscapeHatches.EnsureStdOutForChildNodesIsPrimaryStdout)
                {
                    // Redirect the streams of worker nodes so that this MSBuild.exe's
                    // parent doesn't wait on idle worker nodes to close streams
                    // after the build is complete.
                    startInfo.hStdError = BackendNativeMethods.InvalidHandle;
                    startInfo.hStdInput = BackendNativeMethods.InvalidHandle;
                    startInfo.hStdOutput = BackendNativeMethods.InvalidHandle;
                    startInfo.dwFlags = BackendNativeMethods.STARTFUSESTDHANDLES;
                    creationFlags |= BackendNativeMethods.CREATENOWINDOW;
                }
            }
            else
            {
                creationFlags |= BackendNativeMethods.CREATE_NEW_CONSOLE;
            }

            CommunicationsUtilities.Trace("Launching node from {0}", msbuildLocation);

            string exeName = msbuildLocation;

#if RUNTIME_TYPE_NETCORE || MONO
            // Mono automagically uses the current mono, to execute a managed assembly
            if (!NativeMethodsShared.IsMono)
            {
                // Run the child process with the same host as the currently-running process.
                exeName = GetCurrentHost();
            }
#endif

            if (!NativeMethodsShared.IsWindows)
            {
                ProcessStartInfo processStartInfo = new ProcessStartInfo();
                processStartInfo.FileName = exeName;
                processStartInfo.Arguments = commandLineArgs;
                if (!Traits.Instance.EscapeHatches.EnsureStdOutForChildNodesIsPrimaryStdout)
                {
                    // Redirect the streams of worker nodes so that this MSBuild.exe's
                    // parent doesn't wait on idle worker nodes to close streams
                    // after the build is complete.
                    processStartInfo.RedirectStandardInput = true;
                    processStartInfo.RedirectStandardOutput = true;
                    processStartInfo.RedirectStandardError = true;
                    processStartInfo.CreateNoWindow = (creationFlags | BackendNativeMethods.CREATENOWINDOW) == BackendNativeMethods.CREATENOWINDOW;
                }
                processStartInfo.UseShellExecute = false;


                foreach (var entry in serverEnvironmentVariables)
                {
                    processStartInfo.Environment[entry.Key] = entry.Value;
                }

>>>>>>> 3512dc27
                // We remove env to enable MSBuild Server that might be equal to 1, so we do not get an infinite recursion here.
                processStartInfo.Environment[Traits.UseMSBuildServerEnvVarName] = "0";

                Process process;
                try
                {
                    process = Process.Start(processStartInfo);
                }
                catch (Exception ex)
                {
                    CommunicationsUtilities.Trace
                       (
                           "Failed to launch node from {0}. CommandLine: {1}" + Environment.NewLine + "{2}",
                           msbuildLocation,
                           commandLineArgs,
                           ex.ToString()
                       );

                    throw new NodeFailedToLaunchException(ex);
                }

                CommunicationsUtilities.Trace("Successfully launched {1} node with PID {0}", process.Id, exeName);
                return process;
            }
            else
            {
                // TODO: IT DOES NOT USE EXTRA ENV VARIABLES!!!

#if RUNTIME_TYPE_NETCORE
                // Repeat the executable name in the args to suit CreateProcess
                commandLineArgs = $"\"{exeName}\" {commandLineArgs}";
#endif

                BackendNativeMethods.PROCESS_INFORMATION processInfo = new();
                BackendNativeMethods.SECURITY_ATTRIBUTES processSecurityAttributes = new();
                BackendNativeMethods.SECURITY_ATTRIBUTES threadSecurityAttributes = new();
                processSecurityAttributes.nLength = Marshal.SizeOf<BackendNativeMethods.SECURITY_ATTRIBUTES>();
                threadSecurityAttributes.nLength = Marshal.SizeOf<BackendNativeMethods.SECURITY_ATTRIBUTES>();


                bool result = false;
                try
                {
                    Environment.SetEnvironmentVariable(Traits.UseMSBuildServerEnvVarName, "0");
                    result = BackendNativeMethods.CreateProcess
                    (
                        exeName,
                        commandLineArgs,
                        ref processSecurityAttributes,
                        ref threadSecurityAttributes,
                        false,
                        creationFlags,
                        BackendNativeMethods.NullPtr,
                        null,
                        ref startInfo,
                        out processInfo
                    );
                }
                finally
                {
                    Environment.SetEnvironmentVariable(Traits.UseMSBuildServerEnvVarName, "1");
                }


                if (!result)
                {
                    // Creating an instance of this exception calls GetLastWin32Error and also converts it to a user-friendly string.
                    System.ComponentModel.Win32Exception e = new System.ComponentModel.Win32Exception();

                    CommunicationsUtilities.Trace
                        (
                            "Failed to launch node from {0}. System32 Error code {1}. Description {2}. CommandLine: {2}",
                            msbuildLocation,
                            e.NativeErrorCode.ToString(CultureInfo.InvariantCulture),
                            e.Message,
                            commandLineArgs
                        );

                    throw new NodeFailedToLaunchException(e.NativeErrorCode.ToString(CultureInfo.InvariantCulture), e.Message);
                }

                int childProcessId = processInfo.dwProcessId;

                if (processInfo.hProcess != IntPtr.Zero && processInfo.hProcess != NativeMethods.InvalidHandle)
                {
                    NativeMethodsShared.CloseHandle(processInfo.hProcess);
                }

                if (processInfo.hThread != IntPtr.Zero && processInfo.hThread != NativeMethods.InvalidHandle)
                {
                    NativeMethodsShared.CloseHandle(processInfo.hThread);
                }

                CommunicationsUtilities.Trace("Successfully launched {1} node with PID {0}", childProcessId, exeName);
                return Process.GetProcessById(childProcessId);
            }
        }

        private bool TrySendBuildCommand(string commandLine)
        {
            try
            {
                ServerNodeBuildCommand buildCommand = GetServerNodeBuildCommand(commandLine);
                WritePacket(_nodeStream, buildCommand);
                CommunicationsUtilities.Trace("Build command sent...");
            }
            catch (Exception ex)
            {
                CommunicationsUtilities.Trace("Failed to send build command to server: {0}", ex);
                _exitResult.MSBuildClientExitType = MSBuildClientExitType.ConnectionError;
                return false;
            }

            return true;
        }

        private ServerNodeBuildCommand GetServerNodeBuildCommand(string commandLine)
        {
            Dictionary<string, string> envVars = new();

            foreach (DictionaryEntry envVar in Environment.GetEnvironmentVariables())
            {
                envVars[(string)envVar.Key] = (envVar.Value as string) ?? string.Empty;
            }

            foreach (var pair in _serverEnvironmentVariables)
            {
                envVars[pair.Key] = pair.Value;
            }

            // We remove env variable used to invoke MSBuild server as that might be equal to 1, so we do not get an infinite recursion here. 
            envVars[Traits.UseMSBuildServerEnvVarName] = "0";

            return new ServerNodeBuildCommand(
                        commandLine,
                        startupDirectory: Directory.GetCurrentDirectory(),
                        buildProcessEnvironment: envVars,
                        CultureInfo.CurrentCulture,
                        CultureInfo.CurrentUICulture);
        }

        private ServerNodeHandshake GetHandshake()
        {
            return new ServerNodeHandshake(CommunicationsUtilities.GetHandshakeOptions(taskHost: false, architectureFlagToSet: XMakeAttributes.GetCurrentMSBuildArchitecture()));
        }

        /// <summary>
        /// Handle cancellation.
        /// </summary>
        private void HandleCancellation()
        {
            // TODO.
            // Send cancellation command to server.
            // SendCancelCommand(_nodeStream);

            Console.WriteLine("MSBuild client cancelled.");
            CommunicationsUtilities.Trace("MSBuild client cancelled.");
            _exitResult.MSBuildClientExitType = MSBuildClientExitType.Cancelled;
            _buildFinished = true;
        }

        /// <summary>
        /// Handle packet pump error.
        /// </summary>
        private void HandlePacketPumpError(MSBuildClientPacketPump packetPump)
        {
            CommunicationsUtilities.Trace("MSBuild client error: packet pump unexpectedly shut down: {0}", packetPump.PacketPumpException);
            throw packetPump.PacketPumpException ?? new Exception("Packet pump unexpectedly shut down");
        }

        /// <summary>
        /// Dispatches the packet to the correct handler.
        /// </summary>
        private void HandlePacket(INodePacket packet)
        {
            switch (packet.Type)
            {
                case NodePacketType.ServerNodeConsoleWrite:
                    ServerNodeConsoleWrite writePacket = (packet as ServerNodeConsoleWrite)!;
                    HandleServerNodeConsoleWrite(writePacket);
                    _numConsoleWritePackets++;
                    _sizeOfConsoleWritePackets += writePacket.Text.Length;
                    break;
                case NodePacketType.ServerNodeBuildResult:
                    HandleServerNodeBuildResult((ServerNodeBuildResult)packet);
                    break;
                default: throw new InvalidOperationException($"Unexpected packet type {packet.GetType().Name}");
            }
        }

        private void HandleServerNodeConsoleWrite(ServerNodeConsoleWrite consoleWrite)
        {
            switch (consoleWrite.OutputType)
            {
                case ConsoleOutput.Standard:
                    Console.Write(consoleWrite.Text);
                    break;
                case ConsoleOutput.Error:
                    Console.Error.Write(consoleWrite.Text);
                    break;
                default:
                    throw new InvalidOperationException($"Unexpected console output type {consoleWrite.OutputType}");
            }
        }

        private void HandleServerNodeBuildResult(ServerNodeBuildResult response)
        {
            CommunicationsUtilities.Trace("Build response received: exit code {0}, exit type '{1}'", response.ExitCode, response.ExitType);
            _exitResult.MSBuildClientExitType = MSBuildClientExitType.Success;
            _exitResult.MSBuildAppExitTypeString = response.ExitType;
            _buildFinished = true;
        }

        /// <summary>
        /// Connects to MSBuild server.
        /// </summary>
        /// <returns> Whether the client connected to MSBuild server successfully.</returns>
        private bool TryConnectToServer(int timeout)
        {
            try
            {
                _nodeStream.Connect(timeout);

                int[] handshakeComponents = _handshake.RetrieveHandshakeComponents();
                for (int i = 0; i < handshakeComponents.Length; i++)
                {
                    CommunicationsUtilities.Trace("Writing handshake part {0} ({1}) to pipe {2}", i, handshakeComponents[i], _pipeName);
                    _nodeStream.WriteIntForHandshake(handshakeComponents[i]);
                }

                // This indicates that we have finished all the parts of our handshake; hopefully the endpoint has as well.
                _nodeStream.WriteEndOfHandshakeSignal();

                CommunicationsUtilities.Trace("Reading handshake from pipe {0}", _pipeName);

#if NETCOREAPP2_1_OR_GREATER || MONO
                _nodeStream.ReadEndOfHandshakeSignal(false, 1000); 
#else
                _nodeStream.ReadEndOfHandshakeSignal(false);
#endif

                CommunicationsUtilities.Trace("Successfully connected to pipe {0}...!", _pipeName);
            }
            catch (Exception ex)
            {
                CommunicationsUtilities.Trace("Failed to connect to server: {0}", ex);
                _exitResult.MSBuildClientExitType = MSBuildClientExitType.ConnectionError;
                return false;
            }

            return true;
        }

        private void WritePacket(Stream nodeStream, INodePacket packet)
        {
            MemoryStream memoryStream = _packetMemoryStream;
            memoryStream.SetLength(0);

            ITranslator writeTranslator = BinaryTranslator.GetWriteTranslator(memoryStream);

            // Write header
            memoryStream.WriteByte((byte)packet.Type);

            // Pad for packet length
            _binaryWriter.Write(0);

            // Reset the position in the write buffer.
            packet.Translate(writeTranslator);

            int packetStreamLength = (int)memoryStream.Position;

            // Now write in the actual packet length
            memoryStream.Position = 1;
            _binaryWriter.Write(packetStreamLength - 5);

            nodeStream.Write(memoryStream.GetBuffer(), 0, packetStreamLength);
        }
    }
}<|MERGE_RESOLUTION|>--- conflicted
+++ resolved
@@ -438,7 +438,6 @@
         /// </summary>
         /// <returns>The full path to the executable hosting the current process, or null if running on Full Framework on Windows.</returns>
         private static string GetCurrentHost()
-<<<<<<< HEAD
         {
 #if RUNTIME_TYPE_NETCORE || MONO
             if (CurrentHost == null)
@@ -487,7 +486,7 @@
             if (Traits.Instance.EscapeHatches.EnsureStdOutForChildNodesIsPrimaryStdout)
             {
                 creationFlags = BackendNativeMethods.NORMALPRIORITYCLASS;
-            };
+            }
 
             if (String.IsNullOrEmpty(Environment.GetEnvironmentVariable("MSBUILDNODEWINDOW")))
             {
@@ -518,41 +517,6 @@
             {
                 // Run the child process with the same host as the currently-running process.
                 exeName = GetCurrentHost();
-=======
-        {
-#if RUNTIME_TYPE_NETCORE || MONO
-            if (CurrentHost == null)
-            {
-                string dotnetExe = Path.Combine(FileUtilities.GetFolderAbove(BuildEnvironmentHelper.Instance.CurrentMSBuildToolsDirectory, 2),
-                    NativeMethodsShared.IsWindows ? "dotnet.exe" : "dotnet");
-                if (File.Exists(dotnetExe))
-                {
-                    CurrentHost = dotnetExe;
-                }
-                else
-                {
-                    using (Process currentProcess = Process.GetCurrentProcess())
-                    {
-                        CurrentHost = currentProcess.MainModule.FileName;
-                    }
-                }
-            }
-
-            return CurrentHost;
-#else
-            return null;
-#endif
-        }
-
-        private Process LaunchNode(string msbuildLocation, string commandLineArgs, Dictionary<string, string> serverEnvironmentVariables)
-        {
-            // Should always have been set already.
-            ErrorUtilities.VerifyThrowInternalLength(msbuildLocation, nameof(msbuildLocation));
-
-            if (!FileSystems.Default.FileExists(msbuildLocation))
-            {
-                throw new BuildAbortedException(ResourceUtilities.FormatResourceStringStripCodeAndKeyword("CouldNotFindMSBuildExe", msbuildLocation));
->>>>>>> 3512dc27
             }
 #endif
 
@@ -573,82 +537,12 @@
                 }
                 processStartInfo.UseShellExecute = false;
 
-<<<<<<< HEAD
-=======
-            // Repeat the executable name as the first token of the command line because the command line
-            // parser logic expects it and will otherwise skip the first argument
-            commandLineArgs = $"\"{msbuildLocation}\" {commandLineArgs}";
-
-            BackendNativeMethods.STARTUP_INFO startInfo = new();
-            startInfo.cb = Marshal.SizeOf<BackendNativeMethods.STARTUP_INFO>();
->>>>>>> 3512dc27
-
-            // Null out the process handles so that the parent process does not wait for the child process
-            // to exit before it can exit.
-            uint creationFlags = 0;
-            if (Traits.Instance.EscapeHatches.EnsureStdOutForChildNodesIsPrimaryStdout)
-            {
-                creationFlags = BackendNativeMethods.NORMALPRIORITYCLASS;
-            }
-
-<<<<<<< HEAD
-=======
-            if (String.IsNullOrEmpty(Environment.GetEnvironmentVariable("MSBUILDNODEWINDOW")))
-            {
-                if (!Traits.Instance.EscapeHatches.EnsureStdOutForChildNodesIsPrimaryStdout)
-                {
-                    // Redirect the streams of worker nodes so that this MSBuild.exe's
-                    // parent doesn't wait on idle worker nodes to close streams
-                    // after the build is complete.
-                    startInfo.hStdError = BackendNativeMethods.InvalidHandle;
-                    startInfo.hStdInput = BackendNativeMethods.InvalidHandle;
-                    startInfo.hStdOutput = BackendNativeMethods.InvalidHandle;
-                    startInfo.dwFlags = BackendNativeMethods.STARTFUSESTDHANDLES;
-                    creationFlags |= BackendNativeMethods.CREATENOWINDOW;
-                }
-            }
-            else
-            {
-                creationFlags |= BackendNativeMethods.CREATE_NEW_CONSOLE;
-            }
-
-            CommunicationsUtilities.Trace("Launching node from {0}", msbuildLocation);
-
-            string exeName = msbuildLocation;
-
-#if RUNTIME_TYPE_NETCORE || MONO
-            // Mono automagically uses the current mono, to execute a managed assembly
-            if (!NativeMethodsShared.IsMono)
-            {
-                // Run the child process with the same host as the currently-running process.
-                exeName = GetCurrentHost();
-            }
-#endif
-
-            if (!NativeMethodsShared.IsWindows)
-            {
-                ProcessStartInfo processStartInfo = new ProcessStartInfo();
-                processStartInfo.FileName = exeName;
-                processStartInfo.Arguments = commandLineArgs;
-                if (!Traits.Instance.EscapeHatches.EnsureStdOutForChildNodesIsPrimaryStdout)
-                {
-                    // Redirect the streams of worker nodes so that this MSBuild.exe's
-                    // parent doesn't wait on idle worker nodes to close streams
-                    // after the build is complete.
-                    processStartInfo.RedirectStandardInput = true;
-                    processStartInfo.RedirectStandardOutput = true;
-                    processStartInfo.RedirectStandardError = true;
-                    processStartInfo.CreateNoWindow = (creationFlags | BackendNativeMethods.CREATENOWINDOW) == BackendNativeMethods.CREATENOWINDOW;
-                }
-                processStartInfo.UseShellExecute = false;
-
 
                 foreach (var entry in serverEnvironmentVariables)
                 {
                     processStartInfo.Environment[entry.Key] = entry.Value;
                 }
 
->>>>>>> 3512dc27
                 // We remove env to enable MSBuild Server that might be equal to 1, so we do not get an infinite recursion here.
                 processStartInfo.Environment[Traits.UseMSBuildServerEnvVarName] = "0";
 
