﻿// Licensed to the .NET Foundation under one or more agreements.
// The .NET Foundation licenses this file to you under the MIT license.

using System;
using System.Collections;
using System.Collections.Concurrent;
using System.Collections.Generic;
using Microsoft.Build.Execution;
using Microsoft.Build.Framework;
using Microsoft.Build.Shared;

#nullable disable

namespace Microsoft.Build.BackEnd
{
    /// <summary>
    /// Implementation of the results cache.
    /// </summary>
    internal class ResultsCache : IResultsCache
    {
        /// <summary>
        /// The presence of any of these flags affects build result for the specified request. Not included are ProvideProjectStateAfterBuild
        /// and ProvideSubsetOfStateAfterBuild which require additional checks.
        /// </summary>
        private const BuildRequestDataFlags FlagsAffectingBuildResults =
            BuildRequestDataFlags.IgnoreMissingEmptyAndInvalidImports
            | BuildRequestDataFlags.FailOnUnresolvedSdk;

        /// <summary>
        /// The table of all build results.  This table is indexed by configuration id and
        /// contains BuildResult objects which have all of the target information.
        /// </summary>
        private ConcurrentDictionary<int, BuildResult> _resultsByConfiguration;

        /// <summary>
        /// Creates an empty results cache.
        /// </summary>
        public ResultsCache()
        {
            _resultsByConfiguration = new ConcurrentDictionary<int, BuildResult>();
        }

        public ResultsCache(ITranslator translator)
        {
            Translate(translator);
        }

        /// <summary>
        /// Returns the internal cache for testing purposes.
        /// </summary>
        internal IDictionary<int, BuildResult> ResultsDictionary
        {
            get
            {
                return _resultsByConfiguration;
            }
        }

        #region IResultsCache Members

        /// <summary>
        /// Adds the specified build result to the cache
        /// </summary>
        /// <param name="result">The result to add.</param>
        public void AddResult(BuildResult result)
        {
            lock (_resultsByConfiguration)
            {
                if (_resultsByConfiguration.TryGetValue(result.ConfigurationId, out BuildResult buildResult))
                {
                    if (Object.ReferenceEquals(buildResult, result))
                    {
                        // Merging results would be meaningless as we would be merging the object with itself.
                        return;
                    }

                    buildResult.MergeResults(result);
                }
                else
                {
                    // Note that we are not making a copy here.  This is by-design.  The TargetBuilder uses this behavior
                    // to ensure that re-entering a project will be able to see all previously built targets and avoid
                    // building them again.
                    if (!_resultsByConfiguration.TryAdd(result.ConfigurationId, result))
                    {
                        ErrorUtilities.ThrowInternalError("Failed to add result for configuration {0}", result.ConfigurationId);
                    }
                }
            }
        }

        /// <summary>
        /// Clears the results for the specified build.
        /// </summary>
        public void ClearResults()
        {
            lock (_resultsByConfiguration)
            {
                foreach (KeyValuePair<int, BuildResult> result in _resultsByConfiguration)
                {
                    result.Value.ClearCachedFiles();
                }

                _resultsByConfiguration.Clear();
            }
        }

        /// <summary>
        /// Retrieves the results for the specified build request.
        /// </summary>
        /// <param name="request">The request for which results should be retrieved.</param>
        /// <returns>The build results for the specified request.</returns>
        public BuildResult GetResultForRequest(BuildRequest request)
        {
            ErrorUtilities.VerifyThrow(request.IsConfigurationResolved, "UnresolvedConfigurationInRequest");

            lock (_resultsByConfiguration)
            {
                if (_resultsByConfiguration.TryGetValue(request.ConfigurationId, out BuildResult result))
                {
                    foreach (string target in request.Targets)
                    {
                        ErrorUtilities.VerifyThrow(result.HasResultsForTarget(target), "No results in cache for target " + target);
                    }

                    return result;
                }
            }

            return null;
        }

        /// <summary>
        /// Retrieves the results for the specified configuration
        /// </summary>
        /// <param name="configurationId">The configuration for which results should be returned.</param>
        /// <returns>The results, if any</returns>
        public BuildResult GetResultsForConfiguration(int configurationId)
        {
            BuildResult results;
            lock (_resultsByConfiguration)
            {
                _resultsByConfiguration.TryGetValue(configurationId, out results);
            }

            return results;
        }

        /// <summary>
        /// Attempts to satisfy the request from the cache.  The request can be satisfied only if:
        /// 1. The passed BuildRequestDataFlags and RequestedProjectStateFilter are compatible with the result data.
        /// 2. All specified targets in the request have successful results in the cache or if the sequence of target results
        ///    includes 0 or more successful targets followed by at least one failed target.
        /// 3. All initial targets in the configuration for the request have non-skipped results in the cache.
        /// 4. If there are no specified targets, then all default targets in the request must have non-skipped results
        ///    in the cache.
        /// </summary>
        /// <param name="request">The request whose results we should return.</param>
        /// <param name="configInitialTargets">The initial targets for the request's configuration.</param>
        /// <param name="configDefaultTargets">The default targets for the request's configuration.</param>
        /// <param name="skippedResultsDoNotCauseCacheMiss">If false, a cached skipped target will cause this method to return "NotSatisfied".
        /// If true, then as long as there is a result in the cache (regardless of whether it was skipped or not), this method
        /// will return "Satisfied". In most cases this should be false, but it may be set to true in a situation where there is no
        /// chance of re-execution (which is the usual response to missing / skipped targets), and the caller just needs the data.</param>
        /// <returns>A response indicating the results, if any, and the targets needing to be built, if any.</returns>
        public ResultsCacheResponse SatisfyRequest(BuildRequest request, List<string> configInitialTargets, List<string> configDefaultTargets, bool skippedResultsDoNotCauseCacheMiss)
        {
            ErrorUtilities.VerifyThrow(request.IsConfigurationResolved, "UnresolvedConfigurationInRequest");
            ResultsCacheResponse response = new(ResultsCacheResponseType.NotSatisfied);

            lock (_resultsByConfiguration)
            {
                if (_resultsByConfiguration.TryGetValue(request.ConfigurationId, out BuildResult allResults))
                {
                    bool buildDataFlagsSatisfied = ChangeWaves.AreFeaturesEnabled(ChangeWaves.Wave17_12)
                        ? AreBuildResultFlagsCompatible(request, allResults) : true;

                    if (buildDataFlagsSatisfied)
                    {
                        // Check for targets explicitly specified.
                        bool explicitTargetsSatisfied = CheckResults(allResults, request.Targets, checkTargetsMissingResults: true, skippedResultsDoNotCauseCacheMiss);

                        if (explicitTargetsSatisfied)
                        {
                            // All of the explicit targets, if any, have been satisfied
                            response.Type = ResultsCacheResponseType.Satisfied;

                            // Check for the initial targets.  If we don't know what the initial targets are, we assume they are not satisfied.
                            if (configInitialTargets == null || !CheckResults(allResults, configInitialTargets, checkTargetsMissingResults: false, skippedResultsDoNotCauseCacheMiss))
                            {
                                response.Type = ResultsCacheResponseType.NotSatisfied;
                            }

                            // We could still be missing implicit targets, so check those...
                            if (request.Targets.Count == 0)
                            {
                                // Check for the default target, if necessary.  If we don't know what the default targets are, we
                                // assume they are not satisfied.
                                if (configDefaultTargets == null || !CheckResults(allResults, configDefaultTargets, checkTargetsMissingResults: false, skippedResultsDoNotCauseCacheMiss))
                                {
                                    response.Type = ResultsCacheResponseType.NotSatisfied;
                                }
                            }

                            // Now report those results requested, if they are satisfied.
                            if (response.Type == ResultsCacheResponseType.Satisfied)
                            {
                                List<string> targetsToAddResultsFor = new List<string>(configInitialTargets);

                                // Now report either the explicit targets or the default targets
                                if (request.Targets.Count > 0)
                                {
                                    targetsToAddResultsFor.AddRange(request.Targets);
                                }
                                else
                                {
                                    targetsToAddResultsFor.AddRange(configDefaultTargets);
                                }

                                response.Results = new BuildResult(request, allResults, targetsToAddResultsFor.ToArray(), null);
                            }
                        }
                    }
                }
            }

            return response;
        }

        /// <summary>
        /// Removes the results for a particular configuration.
        /// </summary>
        /// <param name="configurationId">The configuration</param>
        public void ClearResultsForConfiguration(int configurationId)
        {
            lock (_resultsByConfiguration)
            {
                _resultsByConfiguration.TryRemove(configurationId, out BuildResult removedResult);

                removedResult?.ClearCachedFiles();
            }
        }

        public void Translate(ITranslator translator)
        {
            IDictionary<int, BuildResult> localReference = _resultsByConfiguration;

            translator.TranslateDictionary(
                ref localReference,
                (ITranslator aTranslator, ref int i) => aTranslator.Translate(ref i),
                (ITranslator aTranslator, ref BuildResult result) => aTranslator.Translate(ref result),
                capacity => new ConcurrentDictionary<int, BuildResult>(NativeMethodsShared.GetLogicalCoreCount(), capacity));

            if (translator.Mode == TranslationDirection.ReadFromStream)
            {
                _resultsByConfiguration = (ConcurrentDictionary<int, BuildResult>)localReference;
            }
        }

        /// <summary>
        /// Cache as many results as we can.
        /// </summary>
        public void WriteResultsToDisk()
        {
            lock (_resultsByConfiguration)
            {
                foreach (BuildResult resultToCache in _resultsByConfiguration.Values)
                {
                    resultToCache.CacheIfPossible();
                }
            }
        }

        #endregion

        #region IBuildComponent Members

        /// <summary>
        /// Sets the build component host.
        /// </summary>
        /// <param name="host">The component host.</param>
        public void InitializeComponent(IBuildComponentHost host)
        {
            ErrorUtilities.VerifyThrowArgumentNull(host);
        }

        /// <summary>
        /// Shuts down this component
        /// </summary>
        public void ShutdownComponent()
        {
            _resultsByConfiguration.Clear();
        }

        #endregion

        /// <summary>
        /// Factory for component creation.
        /// </summary>
        internal static IBuildComponent CreateComponent(BuildComponentType componentType)
        {
            ErrorUtilities.VerifyThrow(componentType == BuildComponentType.ResultsCache, "Cannot create components of type {0}", componentType);
            return new ResultsCache();
        }

        /// <summary>
        /// Looks for results for the specified targets.
        /// </summary>
        /// <param name="result">The result to examine</param>
        /// <param name="targets">The targets to search for</param>
        /// <param name="checkTargetsMissingResults">If missing targets will be checked for.</param>
        /// <param name="skippedResultsAreOK">If true, a status of "skipped" counts as having valid results
        /// for that target.  Otherwise, a skipped target is treated as equivalent to a missing target.</param>
        /// <returns>False if there were missing results, true otherwise.</returns>
        private static bool CheckResults(BuildResult result, List<string> targets, bool checkTargetsMissingResults, bool skippedResultsAreOK)
        {
            bool returnValue = true;
            bool missingTargetFound = false;
            foreach (string target in targets)
            {
                if (!result.TryGetResultsForTarget(target, out TargetResult targetResult) || (targetResult.ResultCode == TargetResultCode.Skipped && !skippedResultsAreOK))
                {
                    if (checkTargetsMissingResults)
                    {
                        missingTargetFound = true;
                        returnValue = false;
                    }
                    else
                    {
                        return false;
                    }
                }
                else
                {
                    // If the result was a failure and we have not seen any skipped targets up to this point, then we conclude we do
                    // have results for this request, and they indicate failure.
<<<<<<< HEAD
                    if (targetResult.ResultCode == TargetResultCode.Failure && (targetsMissingResults == null || targetsMissingResults.Count == 0))
=======
                    if (result[target].ResultCode == TargetResultCode.Failure && (!checkTargetsMissingResults || !missingTargetFound))
>>>>>>> 072c659f
                    {
                        return true;
                    }
                }
            }

            return returnValue;
        }

        /// <summary>
        /// Returns true if the flags and project state filter of the given build request are compatible with the given build result.
        /// </summary>
        /// <param name="buildRequest">The current build request.</param>
        /// <param name="buildResult">The candidate build result.</param>
        /// <returns>True if the flags and project state filter of the build request is compatible with the build result.</returns>
        private static bool AreBuildResultFlagsCompatible(BuildRequest buildRequest, BuildResult buildResult)
        {
            if (buildResult.BuildRequestDataFlags is null)
            {
                return true;
            }

            BuildRequestDataFlags buildRequestDataFlags = buildRequest.BuildRequestDataFlags;
            BuildRequestDataFlags buildResultDataFlags = (BuildRequestDataFlags)buildResult.BuildRequestDataFlags;

            if ((buildRequestDataFlags & FlagsAffectingBuildResults) != (buildResultDataFlags & FlagsAffectingBuildResults))
            {
                // Mismatch in flags that can affect build results -> not compatible.
                return false;
            }

            if (HasProvideProjectStateAfterBuild(buildRequestDataFlags))
            {
                // If full state is requested, we must have full state in the result.
                return HasProvideProjectStateAfterBuild(buildResultDataFlags);
            }

            if (HasProvideSubsetOfStateAfterBuild(buildRequestDataFlags))
            {
                // If partial state is requested, we must have full or partial-and-compatible state in the result.
                if (HasProvideProjectStateAfterBuild(buildResultDataFlags))
                {
                    return true;
                }
                if (!HasProvideSubsetOfStateAfterBuild(buildResultDataFlags))
                {
                    return false;
                }

                // Verify that the requested subset is compatible with the result.
                return buildRequest.RequestedProjectState is not null &&
                    buildResult.ProjectStateAfterBuild?.RequestedProjectStateFilter is not null &&
                    buildRequest.RequestedProjectState.IsSubsetOf(buildResult.ProjectStateAfterBuild.RequestedProjectStateFilter);
            }

            return true;

            static bool HasProvideProjectStateAfterBuild(BuildRequestDataFlags flags)
                => (flags & BuildRequestDataFlags.ProvideProjectStateAfterBuild) == BuildRequestDataFlags.ProvideProjectStateAfterBuild;

            static bool HasProvideSubsetOfStateAfterBuild(BuildRequestDataFlags flags)
                => (flags & BuildRequestDataFlags.ProvideSubsetOfStateAfterBuild) == BuildRequestDataFlags.ProvideSubsetOfStateAfterBuild;
        }

        public IEnumerator<BuildResult> GetEnumerator()
        {
            return _resultsByConfiguration.Values.GetEnumerator();
        }

        IEnumerator IEnumerable.GetEnumerator()
        {
            return GetEnumerator();
        }
    }
}<|MERGE_RESOLUTION|>--- conflicted
+++ resolved
@@ -334,11 +334,7 @@
                 {
                     // If the result was a failure and we have not seen any skipped targets up to this point, then we conclude we do
                     // have results for this request, and they indicate failure.
-<<<<<<< HEAD
-                    if (targetResult.ResultCode == TargetResultCode.Failure && (targetsMissingResults == null || targetsMissingResults.Count == 0))
-=======
-                    if (result[target].ResultCode == TargetResultCode.Failure && (!checkTargetsMissingResults || !missingTargetFound))
->>>>>>> 072c659f
+                    if (targetResult.ResultCode == TargetResultCode.Failure && (!checkTargetsMissingResults || !missingTargetFound))
                     {
                         return true;
                     }
