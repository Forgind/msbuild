--- conflicted
+++ resolved
@@ -2710,47 +2710,12 @@
                         int matchOccurrences = ItemMatchesInItemSpec(itemToMatch, expandedItemSpec, out Provenance provenance);
                         return matchOccurrences > 0 ? new ProvenanceResult(itemElement, operation, provenance, matchOccurrences) : null;
                     }
-<<<<<<< HEAD
                     return null;
                 }
                 ProvenanceResult result = SingleItemSpecProvenance(itemElement.Include, itemElement.IncludeLocation, Operation.Include);
                 return result == null ?
                     SingleItemSpecProvenance(itemElement.Update, itemElement.UpdateLocation, Operation.Update) ?? SingleItemSpecProvenance(itemElement.Remove, itemElement.RemoveLocation, Operation.Remove) :
                     SingleItemSpecProvenance(itemElement.Exclude, itemElement.ExcludeLocation, Operation.Exclude) ?? result;
-=======
-
-                    var matchOccurrences = ItemMatchesInItemSpecString(itemToMatch, itemSpec, elementLocation, itemElement.ContainingProject.DirectoryPath, _data.Expander, out Provenance provenance);
-                    if (matchOccurrences > 0)
-                    {
-                        return new ProvenanceResult(itemElement, operation, provenance, matchOccurrences);
-                    }
-
-                    return null;
-                }
-
-                var includeResult = SingleItemSpecProvenance(itemElement.Include, itemElement.IncludeLocation, Operation.Include);
-                if (includeResult != null)
-                {
-                    var excludeResult = SingleItemSpecProvenance(itemElement.Exclude, itemElement.ExcludeLocation, Operation.Exclude);
-                    if (excludeResult != null)
-                    {
-                        return excludeResult;
-                    }
-
-                    if (includeResult != null)
-                    {
-                        return includeResult;
-                    }
-                }
-
-                var result = SingleItemSpecProvenance(itemElement.Update, itemElement.UpdateLocation, Operation.Update);
-                if (result != null)
-                {
-                    return result;
-                }
-
-                return SingleItemSpecProvenance(itemElement.Remove, itemElement.RemoveLocation, Operation.Remove);
->>>>>>> f2c4bfd5
             }
 
             /// <summary>
