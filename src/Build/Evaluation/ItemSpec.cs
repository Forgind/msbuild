--- conflicted
+++ resolved
@@ -438,12 +438,6 @@
 
         protected ItemSpecFragment(string textFragment, string projectDirectory)
         {
-<<<<<<< HEAD
-            get
-            {
-                return _msbuildGlob ?? (_msbuildGlob = CreateMsBuildGlob());
-            }
-=======
             TextFragment = textFragment;
             ProjectDirectory = projectDirectory;
         }
@@ -457,7 +451,6 @@
             return IsMatch(itemToMatch)
                 ? 1
                 : 0;
->>>>>>> f2c4bfd5
         }
 
         public virtual bool IsMatch(string itemToMatch)
