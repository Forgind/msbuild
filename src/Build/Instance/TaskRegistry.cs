--- conflicted
+++ resolved
@@ -1439,11 +1439,7 @@
 
                                 return false;
                             }
-<<<<<<< HEAD
-                            catch (Exception e) when (!ExceptionHandling.IsCriticalException(e)) // Catching Exception, but rethrowing unless it's a well-known exception.
-=======
                             catch (Exception e) when (!ExceptionHandling.IsCriticalException(e))
->>>>>>> fb700f90
                             {
                                 string message =
 #if DEBUG
