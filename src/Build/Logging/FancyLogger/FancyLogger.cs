--- conflicted
+++ resolved
@@ -95,7 +95,7 @@
         {
             float percentage = (float) FinishedProjects / StartedProjects;
             FancyLoggerBuffer.FooterText = ANSIBuilder.Alignment.SpaceBetween(
-                $"Build progress (approx.) {ANSIBuilder.Graphics.ProgressBar(percentage)}",
+                $"Build progress (approx.) [{ANSIBuilder.Graphics.ProgressBar(percentage)}]",
                 ANSIBuilder.Formatting.Italic(ANSIBuilder.Formatting.Dim("[Up][Down] Scroll")),
                 Console.BufferWidth
             );
@@ -123,13 +123,9 @@
             FancyLoggerProjectNode node = new FancyLoggerProjectNode(e);
             projects[id] = node;
             // Log
-<<<<<<< HEAD
-            node.Log();
             // Update footer
             UpdateFooter();
-=======
-            node.ShouldRerender = true;
->>>>>>> f4ed498b
+            node.ShouldRerender = true;
         }
 
         void eventSource_ProjectFinished(object sender, ProjectFinishedEventArgs e)
@@ -139,15 +135,9 @@
             if (!projects.TryGetValue(id, out FancyLoggerProjectNode? node)) return;
             // Update line
             node.Finished = true;
-<<<<<<< HEAD
-            node.Log();
-            // Update footer
             FinishedProjects++;
             UpdateFooter();
-=======
-            // Log
-            node.ShouldRerender = true;
->>>>>>> f4ed498b
+            node.ShouldRerender = true;
         }
 
         // Target
@@ -181,13 +171,8 @@
             if (!projects.TryGetValue(id, out FancyLoggerProjectNode? node)) return;
             // Update
             node.AddTask(e);
-<<<<<<< HEAD
-            node.Log();
-=======
-            existingTasks++;
-            // Log
-            node.ShouldRerender = true;
->>>>>>> f4ed498b
+            // Log
+            node.ShouldRerender = true;
         }
 
         void eventSource_TaskFinished(object sender, TaskFinishedEventArgs e)
