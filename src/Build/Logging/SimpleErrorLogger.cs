// Licensed to the .NET Foundation under one or more agreements.
// The .NET Foundation licenses this file to you under the MIT license.

using System;
using Microsoft.Build.Framework;
using Microsoft.Build.Shared;

namespace Microsoft.Build.Logging.SimpleErrorLogger
{
    /// <summary>
    /// This logger ignores all message-level output, writing errors and warnings to
    /// standard error, colored red and yellow respectively.
    ///
    /// It is currently used only when the user requests information about specific
    /// properties, items, or target results. In that case, we write the desired output
    /// to standard out, but we do not want it polluted with any other kinds of information.
    /// Users still might want diagnostic information if something goes wrong, so still
    /// output that as necessary.
    /// </summary>
    public sealed class SimpleErrorLogger : INodeLogger
    {
<<<<<<< HEAD
        public bool hasLoggedErrors = false;
        private readonly bool acceptAnsiColorCodes;
        private readonly uint? originalConsoleMode;
=======
>>>>>>> b9826c16
        public SimpleErrorLogger()
        {
            (acceptAnsiColorCodes, _, originalConsoleMode) = NativeMethods.QueryIsScreenAndTryEnableAnsiColorCodes(NativeMethods.STD_ERROR_HANDLE);
        }

        public bool HasLoggedErrors { get; private set; } = false;

        public LoggerVerbosity Verbosity
        {
            get => LoggerVerbosity.Minimal;
            set { }
        }

        public string Parameters
        {
            get => string.Empty;
            set { }
        }

        public void Initialize(IEventSource eventSource, int nodeCount)
        {
            eventSource.ErrorRaised += HandleErrorEvent;
            eventSource.WarningRaised += HandleWarningEvent;
        }

        private void HandleErrorEvent(object sender, BuildErrorEventArgs e)
        {
<<<<<<< HEAD
            hasLoggedErrors = true;
            if (acceptAnsiColorCodes)
            {
                Console.Error.Write("\x1b[31;1m");
                Console.Error.Write(EventArgsFormatting.FormatEventMessage(e, showProjectFile: true));
                Console.Error.WriteLine("\x1b[m");
            }
            else
            {
                Console.Error.Write(EventArgsFormatting.FormatEventMessage(e, showProjectFile: true));
            }
=======
            HasLoggedErrors = true;
            Console.Error.Write("\x1b[31;1m");
            Console.Error.Write(EventArgsFormatting.FormatEventMessage(e, showProjectFile: true));
            Console.Error.WriteLine("\x1b[m");
>>>>>>> b9826c16
        }

        private void HandleWarningEvent(object sender, BuildWarningEventArgs e)
        {
            if (acceptAnsiColorCodes)
            {
                Console.Error.Write("\x1b[33;1m");
                Console.Error.Write(EventArgsFormatting.FormatEventMessage(e, showProjectFile: true));
                Console.Error.WriteLine("\x1b[m");
            }
            else
            {
                Console.Error.Write(EventArgsFormatting.FormatEventMessage(e, showProjectFile: true));
            }
        }

        public void Initialize(IEventSource eventSource)
        {
            Initialize(eventSource, 1);
        }

        public void Shutdown()
        {
            NativeMethods.RestoreConsoleMode(originalConsoleMode, NativeMethods.STD_ERROR_HANDLE);
        }
    }
}<|MERGE_RESOLUTION|>--- conflicted
+++ resolved
@@ -19,12 +19,8 @@
     /// </summary>
     public sealed class SimpleErrorLogger : INodeLogger
     {
-<<<<<<< HEAD
-        public bool hasLoggedErrors = false;
         private readonly bool acceptAnsiColorCodes;
         private readonly uint? originalConsoleMode;
-=======
->>>>>>> b9826c16
         public SimpleErrorLogger()
         {
             (acceptAnsiColorCodes, _, originalConsoleMode) = NativeMethods.QueryIsScreenAndTryEnableAnsiColorCodes(NativeMethods.STD_ERROR_HANDLE);
@@ -52,8 +48,7 @@
 
         private void HandleErrorEvent(object sender, BuildErrorEventArgs e)
         {
-<<<<<<< HEAD
-            hasLoggedErrors = true;
+            HasLoggedErrors = true;
             if (acceptAnsiColorCodes)
             {
                 Console.Error.Write("\x1b[31;1m");
@@ -64,12 +59,6 @@
             {
                 Console.Error.Write(EventArgsFormatting.FormatEventMessage(e, showProjectFile: true));
             }
-=======
-            HasLoggedErrors = true;
-            Console.Error.Write("\x1b[31;1m");
-            Console.Error.Write(EventArgsFormatting.FormatEventMessage(e, showProjectFile: true));
-            Console.Error.WriteLine("\x1b[m");
->>>>>>> b9826c16
         }
 
         private void HandleWarningEvent(object sender, BuildWarningEventArgs e)
