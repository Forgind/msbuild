--- conflicted
+++ resolved
@@ -173,11 +173,8 @@
     <Compile Include="FileAccess\RequestedAccess.cs" />
     <Compile Include="Instance\IPropertyElementWithLocation.cs" />
     <Compile Include="Logging\BuildEventArgsExtensions.cs" />
-<<<<<<< HEAD
+    <Compile Include="Logging\TerminalLogger\**\*.cs" />
     <Compile Include="TelemetryInfra\InternalTelemetryConsumingLogger.cs" />
-=======
-    <Compile Include="Logging\TerminalLogger\**\*.cs" />
->>>>>>> 163416bc
     <Compile Include="TelemetryInfra\ITelemetryForwarder.cs" />
     <Compile Include="TelemetryInfra\TelemetryDataUtils.cs" />
     <Compile Include="TelemetryInfra\TelemetryForwarderProvider.cs" />
