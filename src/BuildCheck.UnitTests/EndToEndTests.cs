--- conflicted
+++ resolved
@@ -2,7 +2,12 @@
 // The .NET Foundation licenses this file to you under the MIT license.
 
 using System;
+using System.Collections.Generic;
 using System.IO;
+using System.Linq;
+using System.Reflection;
+using System.Text;
+using System.Threading.Tasks;
 using Microsoft.Build.UnitTests;
 using Microsoft.Build.UnitTests.Shared;
 using Shouldly;
@@ -16,15 +21,7 @@
     private readonly TestEnvironment _env;
     public EndToEndTests(ITestOutputHelper output)
     {
-<<<<<<< HEAD
-        private readonly TestEnvironment _env;
-
-        public EndToEndTests(ITestOutputHelper output)
-        {
-            _env = TestEnvironment.Create(output);
-=======
         _env = TestEnvironment.Create(output);
->>>>>>> 402f490c
 
         // this is needed to ensure the binary logger does not pollute the environment
         _env.WithEnvironmentInvariant();
@@ -94,25 +91,6 @@
         // var cache = new SimpleProjectRootElementCache();
         // ProjectRootElement xml = ProjectRootElement.OpenProjectOrSolution(projectFile.Path, /*unused*/null, /*unused*/null, cache, false /*Not explicitly loaded - unused*/);
 
-<<<<<<< HEAD
-            TransientTestFile config = _env.CreateFile(workFolder, "editorconfig.json",
-                /*lang=json,strict*/
-                """
-                {
-                    "BC0101": {
-                        "IsEnabled": true,
-                        "Severity": "Error"
-                    },
-                    "COND0543": {
-                        "IsEnabled": false,
-                        "Severity": "Error",
-                        "EvaluationAnalysisScope": "AnalyzedProjectOnly",
-                        "CustomSwitch": "QWERTY"
-                    },
-                    "BLA": {
-                        "IsEnabled": false
-                    }
-=======
 
         TransientTestFile config = _env.CreateFile(workFolder, "editorconfig.json",
             /*lang=json,strict*/
@@ -130,7 +108,6 @@
                 },
                 "BLA": {
                     "IsEnabled": false
->>>>>>> 402f490c
                 }
             }
             """);
