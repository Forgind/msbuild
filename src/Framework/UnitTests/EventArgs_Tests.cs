﻿// Copyright (c) Microsoft. All rights reserved.
// Licensed under the MIT license. See LICENSE file in the project root for full license information.
//-----------------------------------------------------------------------
// </copyright>
// <summary>Unit tests for EventArgsTests</summary>
//-----------------------------------------------------------------------

using System;
using System.IO;
#if FEATURE_BINARY_SERIALIZATION
using System.Runtime.Serialization.Formatters.Binary;
#endif

using Microsoft.Build.Framework;
<<<<<<< HEAD
using NUnit.Framework;

#pragma warning disable 0219
=======
using Xunit;
>>>>>>> 41c51190

namespace Microsoft.Build.UnitTests
{
    /// <summary>
    /// Unit test the base class BuildEventArgs
    /// </summary>
<<<<<<< HEAD
    [TestFixture]
=======
>>>>>>> 41c51190
    public class EventArgs_Tests
    {
        #region BaseClass Equals Tests

        /// <summary>
        /// Base instance of a BuildEventArgs some default data, this is used during the tests
        /// to verify the equals operators.
        /// </summary>
        private static GenericBuildEventArgs s_baseGenericEvent = null;

        /// <summary>
        /// Setup the test, this method is run ONCE for the entire test fixture
        /// </summary>
<<<<<<< HEAD
        [TestFixtureSetUp]
        public static void Setup()
=======
        public EventArgs_Tests()
>>>>>>> 41c51190
        {
            s_baseGenericEvent = new GenericBuildEventArgs("Message", "HelpKeyword", "senderName");
            s_baseGenericEvent.BuildEventContext = new BuildEventContext(9, 8, 7, 6);
        }

        /// <summary>
        /// Trivially exercise getHashCode.
        /// </summary>
<<<<<<< HEAD
        [Test]
=======
        [Fact]
>>>>>>> 41c51190
        public void TestGetHashCode()
        {
            s_baseGenericEvent.GetHashCode();
        }

        /// <summary>
        /// Trivially exercise event args default ctors to boost Frameworks code coverage
        /// </summary>
<<<<<<< HEAD
        [Test]
=======
        [Fact]
>>>>>>> 41c51190
        public void EventArgsCtors()
        {
            GenericBuildEventArgs genericEventTest = new GenericBuildEventArgs();
        }
        #endregion

#if FEATURE_BINARY_SERIALIZATION
        /// <summary>
        /// Verify a whidbey project started event can be deserialized, the whidbey event is stored in a serialized base64 string.
        /// </summary>
<<<<<<< HEAD
        [Test]
        [Ignore("FEATURE: LEGACY TASKS")]
=======
        [Fact(Skip = "Ignored in MSTest")]
>>>>>>> 41c51190
        // Ignore: Type in serialized string targets MSBuild retail public key, will not de-serialize
        public void TestDeserialization()
        {
            string base64OldProjectStarted = "AAEAAAD/////AQAAAAAAAAAMAgAAAFxNaWNyb3NvZnQuQnVpbGQuRnJhbWV3b3JrLCBWZXJzaW9uPTIuMC4wLjAsIEN1bHR1cmU9bmV1dHJhbCwgUHVibGljS2V5VG9rZW49YjAzZjVmN2YxMWQ1MGEzYQUBAAAAMU1pY3Jvc29mdC5CdWlsZC5GcmFtZXdvcmsuUHJvamVjdFN0YXJ0ZWRFdmVudEFyZ3MHAAAAC3Byb2plY3RGaWxlC3RhcmdldE5hbWVzFkJ1aWxkRXZlbnRBcmdzK21lc3NhZ2UaQnVpbGRFdmVudEFyZ3MraGVscEtleXdvcmQZQnVpbGRFdmVudEFyZ3Mrc2VuZGVyTmFtZRhCdWlsZEV2ZW50QXJncyt0aW1lc3RhbXAXQnVpbGRFdmVudEFyZ3MrdGhyZWFkSWQBAQEBAQAADQgCAAAABgMAAAALcHJvamVjdEZpbGUGBAAAAAt0YXJnZXROYW1lcwYFAAAAB21lc3NhZ2UGBgAAAAtoZWxwS2V5d29yZAYHAAAAB01TQnVpbGQBl5vjTYvIiAsAAAAL";
            BinaryFormatter bf = new BinaryFormatter();
            MemoryStream ms = new MemoryStream();
            byte[] binaryObject = Convert.FromBase64String(base64OldProjectStarted);
            ms.Write(binaryObject, 0, binaryObject.Length);
            ms.Position = 0;
            ProjectStartedEventArgs pse = (ProjectStartedEventArgs)bf.Deserialize(ms);
            Assert.Equal(0, string.Compare(pse.Message, "message", StringComparison.OrdinalIgnoreCase));
            Assert.Equal(0, string.Compare(pse.ProjectFile, "projectFile", StringComparison.OrdinalIgnoreCase));
            Assert.Equal(pse.ProjectId, -1);
            Assert.Equal(0, string.Compare(pse.TargetNames, "targetNames", StringComparison.OrdinalIgnoreCase));
            Assert.Equal(pse.BuildEventContext, BuildEventContext.Invalid);
            Assert.Equal(pse.ParentProjectBuildEventContext, BuildEventContext.Invalid);
        }
#endif

        /// <summary>
        /// Verify the BuildEventContext is exercised
        /// </summary>
<<<<<<< HEAD
        [Test]
=======
        [Fact]
>>>>>>> 41c51190
        public void ExerciseBuildEventContext()
        {
            BuildEventContext parentBuildEventContext = new BuildEventContext(0, 0, 0, 0);
            BuildEventContext currentBuildEventContext = new BuildEventContext(0, 2, 1, 1);

            BuildEventContext currentBuildEventContextNode = new BuildEventContext(1, 0, 0, 0);
            BuildEventContext currentBuildEventContextTarget = new BuildEventContext(0, 1, 0, 0);
            BuildEventContext currentBuildEventContextPci = new BuildEventContext(0, 0, 1, 0);
            BuildEventContext currentBuildEventContextTask = new BuildEventContext(0, 0, 0, 1);
            BuildEventContext allDifferent = new BuildEventContext(1, 1, 1, 1);
            BuildEventContext allSame = new BuildEventContext(0, 0, 0, 0);

            ProjectStartedEventArgs startedEvent = new ProjectStartedEventArgs(-1, "Message", "HELP", "File", "Targets", null, null, parentBuildEventContext);
            startedEvent.BuildEventContext = currentBuildEventContext;
            Assert.Equal(0, parentBuildEventContext.GetHashCode());

            // Node is different
            Assert.False(parentBuildEventContext.Equals(currentBuildEventContextNode));

            // Target is different
            Assert.False(parentBuildEventContext.Equals(currentBuildEventContextTarget));

            // PCI is different
            Assert.False(parentBuildEventContext.Equals(currentBuildEventContextPci));

            // Task is different
            Assert.False(parentBuildEventContext.Equals(currentBuildEventContextTask));

            // All fields are different
            Assert.False(parentBuildEventContext.Equals(allDifferent));

            // All fields are same
            Assert.True(parentBuildEventContext.Equals(allSame));

            // Compare with null
            Assert.False(parentBuildEventContext.Equals(null));

            // Compare with self
            Assert.True(currentBuildEventContext.Equals(currentBuildEventContext));
            Assert.False(currentBuildEventContext.Equals(new object()));
            Assert.NotNull(startedEvent.BuildEventContext);

            Assert.Equal(0, startedEvent.ParentProjectBuildEventContext.NodeId);
            Assert.Equal(0, startedEvent.ParentProjectBuildEventContext.TargetId);
            Assert.Equal(0, startedEvent.ParentProjectBuildEventContext.ProjectContextId);
            Assert.Equal(0, startedEvent.ParentProjectBuildEventContext.TaskId);
            Assert.Equal(0, startedEvent.BuildEventContext.NodeId);
            Assert.Equal(2, startedEvent.BuildEventContext.TargetId);
            Assert.Equal(1, startedEvent.BuildEventContext.ProjectContextId);
            Assert.Equal(1, startedEvent.BuildEventContext.TaskId);
        }

        /// <summary>
        /// A generic buildEvent arg to test the equals method
        /// </summary>
        internal class GenericBuildEventArgs : BuildEventArgs
        {
            /// <summary>
            /// Default constructor
            /// </summary>
            public GenericBuildEventArgs()
                : base()
            {
            }

            /// <summary>
            /// This constructor allows all event data to be initialized
            /// </summary>
            /// <param name="message">text message</param>
            /// <param name="helpKeyword">help keyword </param>
            /// <param name="senderName">name of event sender</param>
            public GenericBuildEventArgs(string message, string helpKeyword, string senderName)
                : base(message, helpKeyword, senderName)
            {
            }

            /// <summary>
            /// This constructor allows all data including timeStamps to be initialized
            /// </summary>
            /// <param name="message">text message</param>
            /// <param name="helpKeyword">help keyword </param>
            /// <param name="senderName">name of event sender</param>
            /// <param name="eventTimeStamp">TimeStamp of when the event was created</param>
            public GenericBuildEventArgs(string message, string helpKeyword, string senderName, DateTime eventTimeStamp)
                : base(message, helpKeyword, senderName, eventTimeStamp)
            {
            }
        }
    }
}<|MERGE_RESOLUTION|>--- conflicted
+++ resolved
@@ -12,23 +12,15 @@
 #endif
 
 using Microsoft.Build.Framework;
-<<<<<<< HEAD
-using NUnit.Framework;
+using Xunit;
 
 #pragma warning disable 0219
-=======
-using Xunit;
->>>>>>> 41c51190
 
 namespace Microsoft.Build.UnitTests
 {
     /// <summary>
     /// Unit test the base class BuildEventArgs
     /// </summary>
-<<<<<<< HEAD
-    [TestFixture]
-=======
->>>>>>> 41c51190
     public class EventArgs_Tests
     {
         #region BaseClass Equals Tests
@@ -42,12 +34,7 @@
         /// <summary>
         /// Setup the test, this method is run ONCE for the entire test fixture
         /// </summary>
-<<<<<<< HEAD
-        [TestFixtureSetUp]
-        public static void Setup()
-=======
         public EventArgs_Tests()
->>>>>>> 41c51190
         {
             s_baseGenericEvent = new GenericBuildEventArgs("Message", "HelpKeyword", "senderName");
             s_baseGenericEvent.BuildEventContext = new BuildEventContext(9, 8, 7, 6);
@@ -56,11 +43,7 @@
         /// <summary>
         /// Trivially exercise getHashCode.
         /// </summary>
-<<<<<<< HEAD
-        [Test]
-=======
         [Fact]
->>>>>>> 41c51190
         public void TestGetHashCode()
         {
             s_baseGenericEvent.GetHashCode();
@@ -69,11 +52,7 @@
         /// <summary>
         /// Trivially exercise event args default ctors to boost Frameworks code coverage
         /// </summary>
-<<<<<<< HEAD
-        [Test]
-=======
         [Fact]
->>>>>>> 41c51190
         public void EventArgsCtors()
         {
             GenericBuildEventArgs genericEventTest = new GenericBuildEventArgs();
@@ -84,12 +63,7 @@
         /// <summary>
         /// Verify a whidbey project started event can be deserialized, the whidbey event is stored in a serialized base64 string.
         /// </summary>
-<<<<<<< HEAD
-        [Test]
-        [Ignore("FEATURE: LEGACY TASKS")]
-=======
         [Fact(Skip = "Ignored in MSTest")]
->>>>>>> 41c51190
         // Ignore: Type in serialized string targets MSBuild retail public key, will not de-serialize
         public void TestDeserialization()
         {
@@ -112,11 +86,7 @@
         /// <summary>
         /// Verify the BuildEventContext is exercised
         /// </summary>
-<<<<<<< HEAD
-        [Test]
-=======
         [Fact]
->>>>>>> 41c51190
         public void ExerciseBuildEventContext()
         {
             BuildEventContext parentBuildEventContext = new BuildEventContext(0, 0, 0, 0);
