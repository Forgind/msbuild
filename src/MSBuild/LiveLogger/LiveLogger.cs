--- conflicted
+++ resolved
@@ -13,20 +13,12 @@
         private Dictionary<int, ProjectNode> projects = new Dictionary<int, ProjectNode>();
 
         private bool Succeeded;
-<<<<<<< HEAD
-
-        private float existingTasks = 1;
-        private float completedTasks = 0;
-        private int completedProjects = 0;
-        private TerminalBufferLine? finishedProjectsLine;
-        private Dictionary<string, string> blockedProjects = new();
-
-=======
->>>>>>> 26a687da
         public string Parameters { get; set; }
         public int StartedProjects = 0;
         public int FinishedProjects = 0;
         public LoggerVerbosity Verbosity { get; set; }
+        private TerminalBufferLine? finishedProjectsLine;
+        private Dictionary<string, string> blockedProjects = new();
 
         public LiveLogger()
         {
@@ -67,7 +59,7 @@
             TerminalBuffer.WriteNewLine(string.Empty);
 
             // Top line indicates the number of finished projects.
-            finishedProjectsLine = TerminalBuffer.WriteNewLine($"{completedProjects} projects finished building.");
+            finishedProjectsLine = TerminalBuffer.WriteNewLine($"{FinishedProjects} projects finished building.");
 
             // First render
             TerminalBuffer.Render();
@@ -157,9 +149,6 @@
 
         private void eventSource_ProjectFinished(object sender, ProjectFinishedEventArgs e)
         {
-            completedProjects++;
-            finishedProjectsLine!.Text = $"{completedProjects} projects finished building.";
-
             // Get project id
             int id = e.BuildEventContext!.ProjectInstanceId;
             if (!projects.TryGetValue(id, out ProjectNode? node))
@@ -169,6 +158,7 @@
             // Update line
             node.Finished = true;
             FinishedProjects++;
+            finishedProjectsLine!.Text = $"{FinishedProjects} projects finished building.";
             UpdateFooter();
             node.ShouldRerender = true;
         }
@@ -213,18 +203,13 @@
             }
             // Update
             node.AddTask(e);
-<<<<<<< HEAD
-            existingTasks++;
+            // Log
+            node.ShouldRerender = true;
 
             if (e.TaskName.Equals("MSBuild"))
             {
                 blockedProjects[e.ProjectFile] = "Blocked by MSBuild task";
             }
-
-=======
->>>>>>> 26a687da
-            // Log
-            node.ShouldRerender = true;
         }
 
         private void eventSource_TaskFinished(object sender, TaskFinishedEventArgs e)
