--- conflicted
+++ resolved
@@ -1512,14 +1512,10 @@
       {4}: duration in seconds with 1 decimal point
     </comment>
   </data>
-<<<<<<< HEAD
   <data name="BuildFailedWithPropertiesItemsOrTargetResultsRequested" xml:space="preserve">
     <value>Build failed. Properties, Items, and Target results cannot be obtained. See details in stderr above.</value>
   </data>
-  <!-- **** LiveLogger strings end **** -->
-=======
   <!-- **** TerminalLogger strings end **** -->
->>>>>>> 7816f5e8
 
     <!--
         The command line message bucket is: MSB1001 - MSB1999
