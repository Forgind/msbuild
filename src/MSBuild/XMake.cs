--- conflicted
+++ resolved
@@ -709,16 +709,13 @@
                 string[] inputResultsCaches = null;
                 string outputResultsCache = null;
                 bool question = false;
-<<<<<<< HEAD
                 string[] getProperty = Array.Empty<string>();
                 string[] getItem = Array.Empty<string>();
                 string[] getTargetResult = Array.Empty<string>();
                 BuildResult result = null;
-=======
 #if FEATURE_REPORTFILEACCESSES
                 bool reportFileAccesses = false;
 #endif
->>>>>>> 462a9175
 
                 GatherAllSwitches(commandLine, out var switchesFromAutoResponseFile, out var switchesNotFromAutoResponseFile, out _);
                 bool buildCanBeInvoked = ProcessCommandLineSwitches(
@@ -853,14 +850,11 @@
                                     question,
                                     inputResultsCaches,
                                     outputResultsCache,
-<<<<<<< HEAD
                                     saveProjectResult: outputPropertiesItemsOrTargetResults,
                                     ref result,
-=======
 #if FEATURE_REPORTFILEACCESSES
                                     reportFileAccesses,
 #endif
->>>>>>> 462a9175
                                     commandLine))
                         {
                             exitType = ExitType.BuildError;
@@ -1245,14 +1239,11 @@
             bool question,
             string[] inputResultsCaches,
             string outputResultsCache,
-<<<<<<< HEAD
             bool saveProjectResult,
             ref BuildResult result,
-=======
 #if FEATURE_REPORTFILEACCESSES
             bool reportFileAccesses,
 #endif
->>>>>>> 462a9175
 #if FEATURE_GET_COMMANDLINE
             string commandLine)
 #else
