--- conflicted
+++ resolved
@@ -12,8 +12,6 @@
 {
     internal static partial class EnvironmentUtilities
     {
-<<<<<<< HEAD
-=======
 #if NET472_OR_GREATER || NETCOREAPP
         public static bool Is64BitProcess => Marshal.SizeOf<IntPtr>() == 8;
 
@@ -98,7 +96,6 @@
             }
         }
 
->>>>>>> 6474ab07
         public static bool IsWellKnownEnvironmentDerivedProperty(string propertyName)
         {
             return propertyName.StartsWith("MSBUILD", StringComparison.OrdinalIgnoreCase) ||
