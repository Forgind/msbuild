--- conflicted
+++ resolved
@@ -11,19 +11,10 @@
     {
         internal static string GetPlatformSpecificPipeName(int? processId = null)
         {
-<<<<<<< HEAD
-            processId ??=
-#if NET
-                Environment.ProcessId;
-#else
-                Process.GetCurrentProcess().Id;
-#endif
-=======
             if (processId is null)
             {
                 processId = EnvironmentUtilities.CurrentProcessId;
             }
->>>>>>> 6474ab07
 
             string pipeName = $"MSBuild{processId}";
 
