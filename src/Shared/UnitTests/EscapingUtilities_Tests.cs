﻿// Copyright (c) Microsoft. All rights reserved.
// Licensed under the MIT license. See LICENSE file in the project root for full license information.

#region Using directives
<<<<<<< HEAD
=======

using System;
using Microsoft.VisualStudio.TestTools.UnitTesting;
using Microsoft.Build.Shared;
>>>>>>> 41c51190

using Microsoft.Build.Shared;

using NUnit.Framework;
#endregion

namespace Microsoft.Build.UnitTests
{
    [TestFixture]
    sealed public class EscapingUtilities_Tests
    {
        /// <summary>
        /// </summary>
        [Test]
        public void Unescape()
        {
            Assert.AreEqual("", EscapingUtilities.UnescapeAll(""));
            Assert.AreEqual("foo", EscapingUtilities.UnescapeAll("foo"));
            Assert.AreEqual("foo space", EscapingUtilities.UnescapeAll("foo%20space"));
            Assert.AreEqual("foo2;", EscapingUtilities.UnescapeAll("foo2%3B"));
            Assert.AreEqual(";foo3", EscapingUtilities.UnescapeAll("%3bfoo3"));
            Assert.AreEqual(";", EscapingUtilities.UnescapeAll("%3b"));
            Assert.AreEqual(";;;;;", EscapingUtilities.UnescapeAll("%3b%3B;%3b%3B"));
            Assert.AreEqual("%3B", EscapingUtilities.UnescapeAll("%253B"));
            Assert.AreEqual("===%ZZ %%%===", EscapingUtilities.UnescapeAll("===%ZZ%20%%%==="));
            Assert.AreEqual("hello; escaping% how( are) you?", EscapingUtilities.UnescapeAll("hello%3B escaping%25 how%28 are%29 you%3f"));

            Assert.AreEqual("%*?*%*", EscapingUtilities.UnescapeAll("%25*?*%25*"));
            Assert.AreEqual("%*?*%*", EscapingUtilities.UnescapeAll("%25%2a%3f%2a%25%2a"));

            Assert.AreEqual("*Star*craft or *War*cr@ft??", EscapingUtilities.UnescapeAll("%2aStar%2Acraft%20or %2aWar%2Acr%40ft%3f%3F"));
        }

        /// <summary>
        /// </summary>
        [Test]
        public void Escape()
        {
            Assert.AreEqual("%2a", EscapingUtilities.Escape("*"));
            Assert.AreEqual("%3f", EscapingUtilities.Escape("?"));
            Assert.AreEqual("#%2a%3f%2a#%2a", EscapingUtilities.Escape("#*?*#*"));
            Assert.AreEqual("%25%2a%3f%2a%25%2a", EscapingUtilities.Escape("%*?*%*"));
        }

        /// <summary>
        /// </summary>
        [Test]
        public void UnescapeEscape()
        {
            string text;

            text = "*";
            Assert.AreEqual(text, EscapingUtilities.UnescapeAll(EscapingUtilities.Escape(text)));

            text = "?";
            Assert.AreEqual(text, EscapingUtilities.UnescapeAll(EscapingUtilities.Escape(text)));

            text = "#*?*#*";
            Assert.AreEqual(text, EscapingUtilities.UnescapeAll(EscapingUtilities.Escape(text)));
        }

        /// <summary>
        /// </summary>
        [Test]
        public void EscapeUnescape()
        {
            string text;

            text = "%2a";
            Assert.AreEqual(text, EscapingUtilities.Escape(EscapingUtilities.UnescapeAll(text)));

            text = "%3f";
            Assert.AreEqual(text, EscapingUtilities.Escape(EscapingUtilities.UnescapeAll(text)));

            text = "#%2a%3f%2a#%2a";
            Assert.AreEqual(text, EscapingUtilities.Escape(EscapingUtilities.UnescapeAll(text)));
        }

        [Test]
        public void ContainsEscapedWildcards()
        {
            Assert.IsFalse(EscapingUtilities.ContainsEscapedWildcards("NoStarOrQMark"));
            Assert.IsFalse(EscapingUtilities.ContainsEscapedWildcards("%4"));
            Assert.IsFalse(EscapingUtilities.ContainsEscapedWildcards("%3B"));
            Assert.IsFalse(EscapingUtilities.ContainsEscapedWildcards("%2B"));
            Assert.IsTrue(EscapingUtilities.ContainsEscapedWildcards("%2a"));
            Assert.IsTrue(EscapingUtilities.ContainsEscapedWildcards("%2A"));
            Assert.IsTrue(EscapingUtilities.ContainsEscapedWildcards("%3F"));
            Assert.IsTrue(EscapingUtilities.ContainsEscapedWildcards("%3f"));
        }
    }
}<|MERGE_RESOLUTION|>--- conflicted
+++ resolved
@@ -2,13 +2,7 @@
 // Licensed under the MIT license. See LICENSE file in the project root for full license information.
 
 #region Using directives
-<<<<<<< HEAD
-=======
 
-using System;
-using Microsoft.VisualStudio.TestTools.UnitTesting;
-using Microsoft.Build.Shared;
->>>>>>> 41c51190
 
 using Microsoft.Build.Shared;
 
