--- conflicted
+++ resolved
@@ -80,17 +80,11 @@
                         scatterFiles = new string[] { "first", "second" } });
                 t._cache.instanceLocalFileStateCache[dllName].Assembly.Version = new Version("16.3");
                 string precomputedCachePath = standardCache.Path + ".cache";
-<<<<<<< HEAD
-                t.AssemblyInformationCacheOutputPath = precomputedCachePath;
-                t._cache.IsDirty = true;
-                t.WriteStateFile(calculateMvid);
-                // The cache is already written; this change should do nothing.
-                t._cache.instanceLocalFileStateCache[dllName].Assembly = null;
-=======
                 rarWriterTask.AssemblyInformationCacheOutputPath = precomputedCachePath;
                 rarWriterTask._cache.IsDirty = true;
                 rarWriterTask.WriteStateFile(calculateMvid);
->>>>>>> a2c0f429
+                // The cache is already written; this change should do nothing.
+                rarWriterTask._cache.instanceLocalFileStateCache[dllName].Assembly = null;
 
                 ResolveAssemblyReference rarReaderTask = new ResolveAssemblyReference();
                 rarReaderTask.StateFile = standardCache.Path;
@@ -109,28 +103,16 @@
                 rarReaderTask.ReadStateFile(File.GetLastWriteTime, Array.Empty<AssemblyTableInfo>(), calculateMvid, p => true);
                 rarReaderTask._cache.instanceLocalFileStateCache.ShouldNotContainKey(dllName);
                 File.Delete(standardCache.Path);
-<<<<<<< HEAD
-                u._cache = null;
-                u.ReadStateFile(File.GetLastWriteTime, Array.Empty<AssemblyTableInfo>(), calculateMvid, p => true);
-                u._cache.instanceLocalFileStateCache.ShouldContainKey(dllName);
-                SystemState.FileState a3 = u._cache.instanceLocalFileStateCache[dllName];
-                a3.Assembly.FullName.ShouldBe("notDll.dll");
-                a3.Assembly.Version.Major.ShouldBe(16);
-                a3.RuntimeVersion.ShouldBe("v4.0.30319");
-                a3.FrameworkNameAttribute.Version.ShouldBe(Version.Parse("4.7.2"));
-                a3.scatterFiles.Length.ShouldBe(2);
-                a3.scatterFiles[1].ShouldBe("second");
-=======
                 rarReaderTask._cache = null;
                 rarReaderTask.ReadStateFile(File.GetLastWriteTime, Array.Empty<AssemblyTableInfo>(), calculateMvid, p => true);
                 rarReaderTask._cache.instanceLocalFileStateCache.ShouldContainKey(dllName);
                 SystemState.FileState assembly3 = rarReaderTask._cache.instanceLocalFileStateCache[dllName];
-                assembly3.Assembly.ShouldBeNull();
+                assembly3.Assembly.FullName.ShouldBe("notDll.dll");
+                assembly3.Assembly.Version.Major.ShouldBe(16);
                 assembly3.RuntimeVersion.ShouldBe("v4.0.30319");
                 assembly3.FrameworkNameAttribute.Version.ShouldBe(Version.Parse("4.7.2"));
                 assembly3.scatterFiles.Length.ShouldBe(2);
                 assembly3.scatterFiles[1].ShouldBe("second");
->>>>>>> a2c0f429
             }
         }
     }
