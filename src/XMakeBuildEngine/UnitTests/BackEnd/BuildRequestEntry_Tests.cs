--- conflicted
+++ resolved
@@ -1,15 +1,9 @@
-﻿// Copyright (c) Microsoft. All rights reserved.
+// Copyright (c) Microsoft. All rights reserved.
 // Licensed under the MIT license. See LICENSE file in the project root for full license information.
 
 using System;
 using System.Collections.Generic;
-<<<<<<< HEAD
-
-=======
-using System.Text.RegularExpressions;
-using System.Threading;
-using Microsoft.Build.Framework;
->>>>>>> 3f8a403e
+
 using Microsoft.Build.BackEnd;
 using Microsoft.Build.Execution;
 using Microsoft.Build.Framework;
@@ -17,34 +11,13 @@
 using Microsoft.Build.Unittest;
 using Xunit;
 
-using NUnit.Framework;
-
 namespace Microsoft.Build.UnitTests.BackEnd
 {
-<<<<<<< HEAD
-    [TestFixture]
-=======
->>>>>>> 3f8a403e
     public class BuildRequestEntry_Tests
     {
         private int _nodeRequestId;
 
-<<<<<<< HEAD
-        [SetUp]
-        public void SetUp()
-        {
-            _nodeRequestId++;
-        }
-
-        [TearDown]
-        public void TearDown()
-        {
-        }
-
-        [Test]
-=======
-        [Fact]
->>>>>>> 3f8a403e
+        [Fact]
         public void TestConstructorGood()
         {
             BuildRequest request = CreateNewBuildRequest(1, new string[0] { });
@@ -56,12 +29,7 @@
             Assert.Equal(entry.Request, request);
         }
 
-<<<<<<< HEAD
-        [ExpectedException(typeof(ArgumentNullException))]
-        [Test]
-=======
-        [Fact]
->>>>>>> 3f8a403e
+        [Fact]
         public void TestConstructorBad()
         {
             Assert.Throws<ArgumentNullException>(() =>
@@ -70,12 +38,7 @@
             }
            );
         }
-<<<<<<< HEAD
-
-        [Test]
-=======
-        [Fact]
->>>>>>> 3f8a403e
+        [Fact]
         public void TestSimpleStateProgression()
         {
             // Start in Ready
@@ -124,11 +87,7 @@
             Assert.Equal(entry.Result, result);
         }
 
-<<<<<<< HEAD
-        [Test]
-=======
-        [Fact]
->>>>>>> 3f8a403e
+        [Fact]
         public void TestResolveConfiguration()
         {
             BuildRequest request = CreateNewBuildRequest(1, new string[1] { "foo" });
@@ -150,11 +109,7 @@
             Assert.Equal(entry.State, BuildRequestEntryState.Ready);
         }
 
-<<<<<<< HEAD
-        [Test]
-=======
-        [Fact]
->>>>>>> 3f8a403e
+        [Fact]
         public void TestMultipleWaitingRequests()
         {
             BuildRequest request = CreateNewBuildRequest(1, new string[1] { "foo" });
@@ -184,11 +139,7 @@
             Assert.Equal(entry.State, BuildRequestEntryState.Ready);
         }
 
-<<<<<<< HEAD
-        [Test]
-=======
-        [Fact]
->>>>>>> 3f8a403e
+        [Fact]
         public void TestMixedWaitingRequests()
         {
             BuildRequest request = CreateNewBuildRequest(1, new string[1] { "foo" });
@@ -223,12 +174,7 @@
             Assert.Equal(entry.State, BuildRequestEntryState.Ready);
         }
 
-<<<<<<< HEAD
-        [ExpectedException(typeof(InternalErrorException))]
-        [Test]
-=======
-        [Fact]
->>>>>>> 3f8a403e
+        [Fact]
         public void TestNoReadyToWaiting()
         {
             Assert.Throws<InternalErrorException>(() =>
@@ -244,13 +190,8 @@
             }
            );
         }
-<<<<<<< HEAD
-
-        [ExpectedException(typeof(InternalErrorException))]
-        [Test]
-=======
-        [Fact]
->>>>>>> 3f8a403e
+
+        [Fact]
         public void TestNoReadyToComplete()
         {
             Assert.Throws<InternalErrorException>(() =>
@@ -267,13 +208,8 @@
             }
            );
         }
-<<<<<<< HEAD
-
-        [ExpectedException(typeof(InternalErrorException))]
-        [Test]
-=======
-        [Fact]
->>>>>>> 3f8a403e
+
+        [Fact]
         public void TestNoWaitingToComplete()
         {
             Assert.Throws<InternalErrorException>(() =>
@@ -297,13 +233,8 @@
             }
            );
         }
-<<<<<<< HEAD
-
-        [ExpectedException(typeof(InternalErrorException))]
-        [Test]
-=======
-        [Fact]
->>>>>>> 3f8a403e
+
+        [Fact]
         public void TestNoCompleteToWaiting()
         {
             Assert.Throws<InternalErrorException>(() =>
@@ -326,12 +257,7 @@
             }
            );
         }
-<<<<<<< HEAD
-
-        [Test]
-=======
-        [Fact]
->>>>>>> 3f8a403e
+        [Fact]
         public void TestResultsWithNoMatch1()
         {
             BuildRequest request = CreateNewBuildRequest(1, new string[1] { "foo" });
