--- conflicted
+++ resolved
@@ -438,13 +438,7 @@
         /// <summary>
         /// Validate that a custom defined toolset is honored
         /// </summary>
-<<<<<<< HEAD
-        [Test]
-        [Ignore]
-        // Ignore: Changes to the current directory interfere with the toolset reader.
-=======
-        [TestMethod]
->>>>>>> 6b736604
+        [Test]
         public void CustomToolsVersionIsHonored()
         {
             Environment.SetEnvironmentVariable("MSBUILDTREATALLTOOLSVERSIONSASCURRENT", String.Empty);
@@ -962,7 +956,7 @@
                 new DefaultTasksFile(NativeMethodsShared.IsWindows
                                          ? "c:\\directory1\\directory2\\a.tasks"
                                          : "/directory1/directory2/a.tasks",
-                    @"<Project xmlns='http://schemas.microsoft.com/developer/msbuild/2003'>
+                      @"<Project xmlns='http://schemas.microsoft.com/developer/msbuild/2003'>
                             <UsingTask TaskName='a1' AssemblyName='a' />
                             <UsingTask TaskName='a2' AssemblyName='a' />
                             <UsingTask TaskName='a3' AssemblyName='a' />
@@ -971,37 +965,37 @@
                 new DefaultTasksFile(NativeMethodsShared.IsWindows
                                          ? "c:\\directory1\\directory2\\b.tasks"
                                          : "/directory1/directory2/b.tasks",
-                    @"<Project xmlns='http://schemas.microsoft.com/developer/msbuild/2003'>
+                      @"<Project xmlns='http://schemas.microsoft.com/developer/msbuild/2003'>
                             <UsingTask TaskName='b1' AssemblyName='b' />
                        </Project>"),
                 new DefaultTasksFile(NativeMethodsShared.IsWindows
                                          ? "c:\\directory1\\directory2\\c.tasksfile"
                                          : "/directory1/directory2/c.taskfile",
-                    @"<Project xmlns='http://schemas.microsoft.com/developer/msbuild/2003'>
+                      @"<Project xmlns='http://schemas.microsoft.com/developer/msbuild/2003'>
                             <UsingTask TaskName='c1' AssemblyName='c' />
                        </Project>"),
                 new DefaultTasksFile(NativeMethodsShared.IsWindows
                                          ? "c:\\directory1\\directory2\\directory3\\d.tasks"
                                          : "/directory1/directory2/directory3/d.tasks",
-                    @"<Project xmlns='http://schemas.microsoft.com/developer/msbuild/2003'>
+                      @"<Project xmlns='http://schemas.microsoft.com/developer/msbuild/2003'>
                             <UsingTask TaskName='d1' AssemblyName='d' />
                        </Project>"),
                 new DefaultTasksFile(NativeMethodsShared.IsWindows
                                          ? "c:\\directory1\\directory2\\e.tasks"
                                          : "/directory1/directory2/e.tasks",
-                    @"<Project xmlns='http://schemas.microsoft.com/developer/msbuild/2003'>
+                      @"<Project xmlns='http://schemas.microsoft.com/developer/msbuild/2003'>
                             <UsingTask TaskName='e1' AssemblyName='e' />
                        </Project>"),
                 new DefaultTasksFile(NativeMethodsShared.IsWindows
                                          ? "d:\\directory1\\directory2\\f.tasks"
                                          : "/d/directory1/directory2/f.tasks",
-                    @"<Project xmlns='http://schemas.microsoft.com/developer/msbuild/2003'>
+                      @"<Project xmlns='http://schemas.microsoft.com/developer/msbuild/2003'>
                             <UsingTask TaskName='f1' AssemblyName='f' />
                        </Project>"),
                 new DefaultTasksFile(NativeMethodsShared.IsWindows
                                          ? "c:\\directory1\\directory2\\g.custom.tasks"
                                          : "/directory1/directory2/g.custom.tasks",
-                    @"<Project xmlns='http://schemas.microsoft.com/developer/msbuild/2003'>
+                      @"<Project xmlns='http://schemas.microsoft.com/developer/msbuild/2003'>
                             <UsingTask TaskName='g1' AssemblyName='g' />
                             <UsingTask TaskName='g2' AssemblyName='g' />
                             <UsingTask TaskName='g3' AssemblyName='g' />
@@ -1009,7 +1003,7 @@
                 new DefaultTasksFile(NativeMethodsShared.IsWindows
                                          ? "c:\\somepath\\1.tasks"
                                          : "/somepath/1.tasks",
-                    @"<Project xmlns='http://schemas.microsoft.com/developer/msbuild/2003'>
+                      @"<Project xmlns='http://schemas.microsoft.com/developer/msbuild/2003'>
                             <UsingTask TaskName='11' AssemblyName='1' />
                             <UsingTask TaskName='12' AssemblyName='1' />
                             <UsingTask TaskName='13' AssemblyName='1' />
@@ -1017,13 +1011,13 @@
                 new DefaultTasksFile(NativeMethodsShared.IsWindows
                                          ? "c:\\somepath\\2.tasks"
                                          : "/somepath/2.tasks",
-                    @"<Project xmlns='http://schemas.microsoft.com/developer/msbuild/2003'>
+                      @"<Project xmlns='http://schemas.microsoft.com/developer/msbuild/2003'>
                             <UsingTask TaskName='21' AssemblyName='2' />
                        </Project>"),
                 new DefaultTasksFile(NativeMethodsShared.IsWindows
                                          ? "c:\\inline\\inlinetasks.tasks"
                                          : "/inline/inlinetasks.tasks",
-                    @"<Project xmlns='http://schemas.microsoft.com/developer/msbuild/2003'>
+                      @"<Project xmlns='http://schemas.microsoft.com/developer/msbuild/2003'>
                             <UsingTask TaskName='t2' AssemblyName='an' Condition='true' TaskFactory='AssemblyFactory' Runtime='CLR2' Architecture='x86' RequiredRuntime='2.0' RequiredPlatform='x86'>
                                 <ParameterGroup>
                                    <MyParameter ParameterType='System.String' Output='true' Required='false'/>
@@ -1036,7 +1030,7 @@
                 new DefaultTasksFile(NativeMethodsShared.IsWindows
                                          ? "c:\\msbuildoverridetasks\\1.overridetasks"
                                          : "/msbuildoverridetasks/1.overridetasks",
-                    @"<Project xmlns='http://schemas.microsoft.com/developer/msbuild/2003'>
+                      @"<Project xmlns='http://schemas.microsoft.com/developer/msbuild/2003'>
                             <UsingTask TaskName='a1' AssemblyName='o' />
                             <UsingTask TaskName='oa1' AssemblyName='o' />
                             <UsingTask TaskName='oa2' AssemblyName='o' />
@@ -1045,10 +1039,10 @@
                 new DefaultTasksFile(NativeMethodsShared.IsWindows
                                          ? "c:\\msbuildoverridetasks\\2.overridetasks"
                                          : "/msbuildoverridetasks/2.overridetasks",
-                    @"<Project xmlns='http://schemas.microsoft.com/developer/msbuild/2003'>
+                      @"<Project xmlns='http://schemas.microsoft.com/developer/msbuild/2003'>
                             <UsingTask TaskName='ooo' AssemblyName='o' />
                         </Project>")
-            };
+};
 
         public struct DefaultTasksFile
         {
