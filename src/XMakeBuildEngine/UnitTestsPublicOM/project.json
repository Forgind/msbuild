﻿{
  "dependencies": {
    "xunit": "2.1.0",
    "xunit.core": "2.1.0",
    "xunit.extensibility.core": "2.1.0",
    "xunit.assert": "2.1.0",
    "xunit.abstractions": "2.0.0",
    "microsoft.xunit.netcore.extensions": "1.0.0-prerelease-00629-09"
  },
  "frameworks": {
    "net46": {
      "dependencies": {
        "xunit.runner.visualstudio": "2.1.0",
<<<<<<< HEAD
        "Microsoft.VisualStudio.Setup.Configuration.Interop":  "1.2.304-preview5"
=======
        "System.Collections.Immutable": "1.3.1"
>>>>>>> dddc68c2
      }
    },
    "netstandard1.3": {
      "dependencies": {
        "System.Runtime.InteropServices.RuntimeInformation": "4.0.0",
        "Microsoft.NETCore": "5.0.1",
        "Microsoft.NETCore.Portable.Compatibility": "1.0.1",
        "System.Collections.Immutable": "1.2.0",
        "System.Collections.NonGeneric": "4.0.1",
        "System.Console": "4.0.0",
        "System.Diagnostics.Process": "4.1.0",
        "System.Diagnostics.TraceSource": "4.0.0",
        "System.Security.Cryptography.X509Certificates": "4.1.0",
        "System.Threading.Thread": "4.0.0",
        "System.Threading.ThreadPool": "4.0.10",
        "System.Xml.XmlDocument": "4.0.1",
        "Microsoft.Win32.Primitives": "4.0.1",
        "System.Reflection.Metadata": "1.3.0"
      },
      "imports": [ "portable-net451+win81", "dnxcore50" ]
    }
  }
}<|MERGE_RESOLUTION|>--- conflicted
+++ resolved
@@ -10,12 +10,9 @@
   "frameworks": {
     "net46": {
       "dependencies": {
-        "xunit.runner.visualstudio": "2.1.0",
-<<<<<<< HEAD
-        "Microsoft.VisualStudio.Setup.Configuration.Interop":  "1.2.304-preview5"
-=======
-        "System.Collections.Immutable": "1.3.1"
->>>>>>> dddc68c2
+        "Microsoft.VisualStudio.Setup.Configuration.Interop":  "1.2.304-preview5",
+        "System.Collections.Immutable": "1.3.1",
+        "xunit.runner.visualstudio": "2.1.0"
       }
     },
     "netstandard1.3": {
