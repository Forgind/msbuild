﻿// Copyright (c) Microsoft. All rights reserved.
// Licensed under the MIT license. See LICENSE file in the project root for full license information.

using System;
using System.IO;
using Microsoft.Build.Framework;
using Microsoft.Build.Tasks;
<<<<<<< HEAD
using NUnit.Framework;

namespace Microsoft.Build.UnitTests
{
    [TestFixture]
=======
using Xunit;

namespace Microsoft.Build.UnitTests
{
>>>>>>> 3f8a403e
    public class ResolveAnalyzerRuleSet_Tests
    {
        private class TemporaryFile : IDisposable
        {
            private readonly string _fullPath;

            public TemporaryFile(string fullPath, string contents)
            {
                _fullPath = fullPath;

                File.WriteAllText(fullPath, contents);
            }

            public void Dispose()
            {
                File.Delete(_fullPath);
            }
        }

        private class TemporaryDirectory : IDisposable
        {
            private readonly string _path;

            public TemporaryDirectory(string path)
            {
                _path = path;

                Directory.CreateDirectory(path);
            }

            public void Dispose()
            {
                Directory.Delete(_path, recursive: true);
            }
        }

<<<<<<< HEAD
        [Test]
=======
        [Fact]
>>>>>>> 3f8a403e
        public void GetResolvedRuleSetPath_FullPath_NonExistent()
        {
            MockEngine mockEngine = new MockEngine();
            ResolveCodeAnalysisRuleSet task = new ResolveCodeAnalysisRuleSet();
            task.BuildEngine = mockEngine;

            string codeAnalysisRuleSet = @"C:\foo\bar\CodeAnalysis.ruleset";

            task.CodeAnalysisRuleSet = codeAnalysisRuleSet;
            task.MSBuildProjectDirectory = null;
            task.CodeAnalysisRuleSetDirectories = null;

            bool result = task.Execute();
            string resolvedRuleSet = task.ResolvedCodeAnalysisRuleSet;

            Assert.Equal(expected: true, actual: result);
            Assert.Equal(expected: null, actual: resolvedRuleSet);
            mockEngine.AssertLogContains("MSB3884");
        }

<<<<<<< HEAD
        [Test]
=======
        [Fact]
>>>>>>> 3f8a403e
        public void GetResolvedRuleSetPath_FullPath_Existent()
        {
            MockEngine mockEngine = new MockEngine();
            ResolveCodeAnalysisRuleSet task = new ResolveCodeAnalysisRuleSet();
            task.BuildEngine = mockEngine;

            string codeAnalysisRuleSet = Path.Combine(Path.GetTempPath(), @"CodeAnalysis.ruleset");

            task.CodeAnalysisRuleSet = codeAnalysisRuleSet;
            task.MSBuildProjectDirectory = null;
            task.CodeAnalysisRuleSetDirectories = null;

            using (new TemporaryFile(codeAnalysisRuleSet, "foo"))
            {
                bool result = task.Execute();
                string resolvedRuleSet = task.ResolvedCodeAnalysisRuleSet;

                Assert.Equal(expected: true, actual: result);
                Assert.Equal(expected: codeAnalysisRuleSet, actual: resolvedRuleSet);
                mockEngine.AssertLogDoesntContain("MSB3884");
            }
        }

<<<<<<< HEAD
        [Test]
=======
        [Fact]
>>>>>>> 3f8a403e
        public void GetResolvedRuleSetPath_SimpleNameAlone_NonExistent()
        {
            MockEngine mockEngine = new MockEngine();
            ResolveCodeAnalysisRuleSet task = new ResolveCodeAnalysisRuleSet();
            task.BuildEngine = mockEngine;

            task.CodeAnalysisRuleSet = @"CodeAnalysis.ruleset";
            task.MSBuildProjectDirectory = null;
            task.CodeAnalysisRuleSetDirectories = null;

            bool result = task.Execute();
            string resolvedRuleSet = task.ResolvedCodeAnalysisRuleSet;

            Assert.Equal(expected: true, actual: result);
            Assert.Equal(expected: null, actual: resolvedRuleSet);
            mockEngine.AssertLogContains("MSB3884");
        }

<<<<<<< HEAD
        [Test]
=======
        [Fact]
>>>>>>> 3f8a403e
        public void GetResolvedRuleSetPath_SimpleNameAndProjectDirectory_Existent()
        {
            MockEngine mockEngine = new MockEngine();
            ResolveCodeAnalysisRuleSet task = new ResolveCodeAnalysisRuleSet();
            task.BuildEngine = mockEngine;

            string codeAnalysisRuleSet = @"CodeAnalysis.ruleset";
            string projectDirectory = Path.GetTempPath();

            task.CodeAnalysisRuleSet = codeAnalysisRuleSet;
            task.MSBuildProjectDirectory = projectDirectory;
            task.CodeAnalysisRuleSetDirectories = null;

            string ruleSetFullPath = Path.Combine(projectDirectory, codeAnalysisRuleSet);

            using (new TemporaryFile(ruleSetFullPath, "foo"))
            {
                bool result = task.Execute();
                string resolvedRuleSet = task.ResolvedCodeAnalysisRuleSet;

                Assert.Equal(expected: true, actual: result);
                Assert.Equal(expected: codeAnalysisRuleSet, actual: resolvedRuleSet);
                mockEngine.AssertLogDoesntContain("MSB3884");
            }
        }

<<<<<<< HEAD
        [Test]
=======
        [Fact]
>>>>>>> 3f8a403e
        public void GetResolvedRuleSetPath_SimpleNameAndProjectDirectory_NonExistent()
        {
            MockEngine mockEngine = new MockEngine();
            ResolveCodeAnalysisRuleSet task = new ResolveCodeAnalysisRuleSet();
            task.BuildEngine = mockEngine;

            string projectDirectory = Path.GetTempPath();
            string codeAnalysisRuleSet = Path.GetRandomFileName() + ".ruleset";

            task.CodeAnalysisRuleSet = codeAnalysisRuleSet;
            task.MSBuildProjectDirectory = projectDirectory;
            task.CodeAnalysisRuleSetDirectories = null;

            bool result = task.Execute();
            string resolvedRuleSet = task.ResolvedCodeAnalysisRuleSet;

            Assert.Equal(expected: true, actual: result);
            Assert.Equal(expected: null, actual: resolvedRuleSet);
            mockEngine.AssertLogContains("MSB3884");
        }

<<<<<<< HEAD
        [Test]
=======
        [Fact]
>>>>>>> 3f8a403e
        public void GetResolvedRuleSetPath_SimpleNameAndDirectories_Existent()
        {
            MockEngine mockEngine = new MockEngine();
            ResolveCodeAnalysisRuleSet task = new ResolveCodeAnalysisRuleSet();
            task.BuildEngine = mockEngine;

            string codeAnalysisRuleSet = @"CodeAnalysis.ruleset";
            var directory = Path.GetTempPath();

            task.CodeAnalysisRuleSet = codeAnalysisRuleSet;
            task.MSBuildProjectDirectory = null;
            task.CodeAnalysisRuleSetDirectories = new[] { directory };

            string ruleSetFullPath = Path.Combine(directory, codeAnalysisRuleSet);

            using (new TemporaryFile(ruleSetFullPath, "foo"))
            {
                bool result = task.Execute();
                string resolvedRuleSet = task.ResolvedCodeAnalysisRuleSet;

                Assert.Equal(expected: true, actual: result);
                Assert.Equal(expected: ruleSetFullPath, actual: resolvedRuleSet);
                mockEngine.AssertLogDoesntContain("MSB3884");
            }
        }

<<<<<<< HEAD
        [Test]
=======
        [Fact]
>>>>>>> 3f8a403e
        public void GetResolvedRuleSetPath_SimpleNameAndDirectories_NonExistent()
        {
            MockEngine mockEngine = new MockEngine();
            ResolveCodeAnalysisRuleSet task = new ResolveCodeAnalysisRuleSet();
            task.BuildEngine = mockEngine;

            string directory = Path.GetTempPath();

            task.CodeAnalysisRuleSet = Path.GetRandomFileName() + ".ruleset";
            task.MSBuildProjectDirectory = null;
            task.CodeAnalysisRuleSetDirectories = new[] { directory };

            bool result = task.Execute();
            string resolvedRuleSet = task.ResolvedCodeAnalysisRuleSet;

            Assert.Equal(expected: true, actual: result);
            Assert.Equal(expected: null, actual: resolvedRuleSet);
            mockEngine.AssertLogContains("MSB3884");
        }

<<<<<<< HEAD
        [Test]
=======
        [Fact]
>>>>>>> 3f8a403e
        public void GetResolvedRuleSetPath_RelativePath_WithProject_NonExistent()
        {
            MockEngine mockEngine = new MockEngine();
            ResolveCodeAnalysisRuleSet task = new ResolveCodeAnalysisRuleSet();
            task.BuildEngine = mockEngine;

            string subdirectoryName = Path.GetRandomFileName();
            string projectDirectory = Path.GetTempPath();

            task.CodeAnalysisRuleSet = Path.Combine(subdirectoryName, "CodeAnalysis.ruleset");
            task.MSBuildProjectDirectory = projectDirectory;
            task.CodeAnalysisRuleSetDirectories = null;

            bool result = task.Execute();
            string resolvedRuleSet = task.ResolvedCodeAnalysisRuleSet;

            Assert.Equal(expected: true, actual: result);
            Assert.Equal(expected: null, actual: resolvedRuleSet);
            mockEngine.AssertLogContains("MSB3884");
        }

<<<<<<< HEAD
        [Test]
=======
        [Fact]
>>>>>>> 3f8a403e
        public void GetResolvedRuleSetPath_RelativePath_WithProject_Existent()
        {
            MockEngine mockEngine = new MockEngine();
            ResolveCodeAnalysisRuleSet task = new ResolveCodeAnalysisRuleSet();
            task.BuildEngine = mockEngine;

            string subdirectoryName = Path.GetRandomFileName();
            string codeAnalysisRuleSet = Path.Combine(subdirectoryName, "CodeAnalysis.ruleset");
            string projectDirectory = Path.GetTempPath();

            task.CodeAnalysisRuleSet = codeAnalysisRuleSet;
            task.MSBuildProjectDirectory = projectDirectory;
            task.CodeAnalysisRuleSetDirectories = null;

            string ruleSetFullPath = Path.Combine(projectDirectory, codeAnalysisRuleSet);

            using (new TemporaryDirectory(Path.GetDirectoryName(ruleSetFullPath)))
            using (new TemporaryFile(ruleSetFullPath, "foo"))
            {
                bool result = task.Execute();
                string resolvedRuleSet = task.ResolvedCodeAnalysisRuleSet;

                Assert.Equal(expected: true, actual: result);
                Assert.Equal(expected: codeAnalysisRuleSet, actual: resolvedRuleSet);
                mockEngine.AssertLogDoesntContain("MSB3884");
            }
        }

<<<<<<< HEAD
        [Test]
=======
        [Fact]
>>>>>>> 3f8a403e
        public void GetResolvedRuleSetPath_RelativePath_NoProject()
        {
            MockEngine mockEngine = new MockEngine();
            ResolveCodeAnalysisRuleSet task = new ResolveCodeAnalysisRuleSet();
            task.BuildEngine = mockEngine;

            string subdirectoryName = Path.GetRandomFileName();
            task.CodeAnalysisRuleSet = Path.Combine(subdirectoryName, "CodeAnalysis.ruleset");
            task.MSBuildProjectDirectory = null;
            task.CodeAnalysisRuleSetDirectories = null;

            bool result = task.Execute();
            string resolvedRuleSet = task.ResolvedCodeAnalysisRuleSet;

            Assert.Equal(expected: true, actual: result);
            Assert.Equal(expected: null, actual: resolvedRuleSet);
            mockEngine.AssertLogContains("MSB3884");
        }

<<<<<<< HEAD
        [Test]
=======
        [Fact]
>>>>>>> 3f8a403e
        public void GetResolvedRuleSetPath_EmptyString()
        {
            MockEngine mockEngine = new MockEngine();
            ResolveCodeAnalysisRuleSet task = new ResolveCodeAnalysisRuleSet();
            task.BuildEngine = mockEngine;

            task.CodeAnalysisRuleSet = string.Empty;
            task.MSBuildProjectDirectory = null;
            task.CodeAnalysisRuleSetDirectories = null;

            bool result = task.Execute();
            string resolvedRuleSet = task.ResolvedCodeAnalysisRuleSet;

            Assert.Equal(expected: true, actual: result);
            Assert.Equal(expected: null, actual: resolvedRuleSet);
            mockEngine.AssertLogDoesntContain("MSB3884");
        }

<<<<<<< HEAD
        [Test]
=======
        [Fact]
>>>>>>> 3f8a403e
        public void GetResolvedRuleSetPath_Null()
        {
            MockEngine mockEngine = new MockEngine();
            ResolveCodeAnalysisRuleSet task = new ResolveCodeAnalysisRuleSet();
            task.BuildEngine = mockEngine;

            task.CodeAnalysisRuleSet = null;
            task.MSBuildProjectDirectory = null;
            task.CodeAnalysisRuleSetDirectories = null;

            bool result = task.Execute();
            string resolvedRuleSet = task.ResolvedCodeAnalysisRuleSet;

            Assert.Equal(expected: true, actual: result);
            Assert.Equal(expected: null, actual: resolvedRuleSet);
            mockEngine.AssertLogDoesntContain("MSB3884");
        }
    }
}<|MERGE_RESOLUTION|>--- conflicted
+++ resolved
@@ -1,22 +1,14 @@
-﻿// Copyright (c) Microsoft. All rights reserved.
+// Copyright (c) Microsoft. All rights reserved.
 // Licensed under the MIT license. See LICENSE file in the project root for full license information.
 
 using System;
 using System.IO;
 using Microsoft.Build.Framework;
 using Microsoft.Build.Tasks;
-<<<<<<< HEAD
-using NUnit.Framework;
+using Xunit;
 
 namespace Microsoft.Build.UnitTests
 {
-    [TestFixture]
-=======
-using Xunit;
-
-namespace Microsoft.Build.UnitTests
-{
->>>>>>> 3f8a403e
     public class ResolveAnalyzerRuleSet_Tests
     {
         private class TemporaryFile : IDisposable
@@ -53,11 +45,7 @@
             }
         }
 
-<<<<<<< HEAD
-        [Test]
-=======
-        [Fact]
->>>>>>> 3f8a403e
+        [Fact]
         public void GetResolvedRuleSetPath_FullPath_NonExistent()
         {
             MockEngine mockEngine = new MockEngine();
@@ -78,11 +66,7 @@
             mockEngine.AssertLogContains("MSB3884");
         }
 
-<<<<<<< HEAD
-        [Test]
-=======
-        [Fact]
->>>>>>> 3f8a403e
+        [Fact]
         public void GetResolvedRuleSetPath_FullPath_Existent()
         {
             MockEngine mockEngine = new MockEngine();
@@ -106,11 +90,7 @@
             }
         }
 
-<<<<<<< HEAD
-        [Test]
-=======
-        [Fact]
->>>>>>> 3f8a403e
+        [Fact]
         public void GetResolvedRuleSetPath_SimpleNameAlone_NonExistent()
         {
             MockEngine mockEngine = new MockEngine();
@@ -129,11 +109,7 @@
             mockEngine.AssertLogContains("MSB3884");
         }
 
-<<<<<<< HEAD
-        [Test]
-=======
-        [Fact]
->>>>>>> 3f8a403e
+        [Fact]
         public void GetResolvedRuleSetPath_SimpleNameAndProjectDirectory_Existent()
         {
             MockEngine mockEngine = new MockEngine();
@@ -160,11 +136,7 @@
             }
         }
 
-<<<<<<< HEAD
-        [Test]
-=======
-        [Fact]
->>>>>>> 3f8a403e
+        [Fact]
         public void GetResolvedRuleSetPath_SimpleNameAndProjectDirectory_NonExistent()
         {
             MockEngine mockEngine = new MockEngine();
@@ -186,11 +158,7 @@
             mockEngine.AssertLogContains("MSB3884");
         }
 
-<<<<<<< HEAD
-        [Test]
-=======
-        [Fact]
->>>>>>> 3f8a403e
+        [Fact]
         public void GetResolvedRuleSetPath_SimpleNameAndDirectories_Existent()
         {
             MockEngine mockEngine = new MockEngine();
@@ -217,11 +185,7 @@
             }
         }
 
-<<<<<<< HEAD
-        [Test]
-=======
-        [Fact]
->>>>>>> 3f8a403e
+        [Fact]
         public void GetResolvedRuleSetPath_SimpleNameAndDirectories_NonExistent()
         {
             MockEngine mockEngine = new MockEngine();
@@ -242,11 +206,7 @@
             mockEngine.AssertLogContains("MSB3884");
         }
 
-<<<<<<< HEAD
-        [Test]
-=======
-        [Fact]
->>>>>>> 3f8a403e
+        [Fact]
         public void GetResolvedRuleSetPath_RelativePath_WithProject_NonExistent()
         {
             MockEngine mockEngine = new MockEngine();
@@ -268,11 +228,7 @@
             mockEngine.AssertLogContains("MSB3884");
         }
 
-<<<<<<< HEAD
-        [Test]
-=======
-        [Fact]
->>>>>>> 3f8a403e
+        [Fact]
         public void GetResolvedRuleSetPath_RelativePath_WithProject_Existent()
         {
             MockEngine mockEngine = new MockEngine();
@@ -301,11 +257,7 @@
             }
         }
 
-<<<<<<< HEAD
-        [Test]
-=======
-        [Fact]
->>>>>>> 3f8a403e
+        [Fact]
         public void GetResolvedRuleSetPath_RelativePath_NoProject()
         {
             MockEngine mockEngine = new MockEngine();
@@ -325,11 +277,7 @@
             mockEngine.AssertLogContains("MSB3884");
         }
 
-<<<<<<< HEAD
-        [Test]
-=======
-        [Fact]
->>>>>>> 3f8a403e
+        [Fact]
         public void GetResolvedRuleSetPath_EmptyString()
         {
             MockEngine mockEngine = new MockEngine();
@@ -348,11 +296,7 @@
             mockEngine.AssertLogDoesntContain("MSB3884");
         }
 
-<<<<<<< HEAD
-        [Test]
-=======
-        [Fact]
->>>>>>> 3f8a403e
+        [Fact]
         public void GetResolvedRuleSetPath_Null()
         {
             MockEngine mockEngine = new MockEngine();
